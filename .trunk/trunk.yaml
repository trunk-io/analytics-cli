--- conflicted
+++ resolved
@@ -19,12 +19,8 @@
 # This is the section where you manage your linters. (https://docs.trunk.io/check/configuration)
 lint:
   enabled:
-<<<<<<< HEAD
     - rubocop@1.39.0
-    - actionlint@1.7.3
-=======
     - actionlint@1.7.4
->>>>>>> a980761f
     - bandit@1.7.10
     - black@24.10.0
     - checkov@3.2.296
