use std::{
    env, fs,
    io::Write,
    path::{Path, PathBuf},
};

use bazel_bep::types::build_event_stream::{
    build_event::Payload,
    build_event_id::{Id, TestResultId, TestSummaryId},
    file::File::Uri,
    BuildEvent, BuildEventId, File, TestResult, TestStatus, TestSummary,
};
use chrono::{TimeDelta, Utc};
use escargot::{CargoBuild, CargoRun};
use junit_mock::JunitMock;
use lazy_static::lazy_static;
use test_utils::mock_git_repo::setup_repo_with_commit;

lazy_static! {
    static ref CARGO_MANIFEST_DIR: PathBuf = PathBuf::from(env!("CARGO_MANIFEST_DIR"));
    pub static ref CARGO_RUN: CargoRun = CargoBuild::new()
        .bin("trunk-analytics-cli")
        .target_dir(CARGO_MANIFEST_DIR.join("../target"))
        .manifest_path(CARGO_MANIFEST_DIR.join("../cli/Cargo.toml"))
        .features("force-sentry-env-dev")
        .current_release()
        .current_target()
        .run()
        .unwrap();
}

pub fn generate_mock_git_repo<T: AsRef<Path>>(directory: T) {
    setup_repo_with_commit(directory).unwrap();
}

<<<<<<< HEAD
pub fn generate_mock_valid_junit_xmls<T: AsRef<Path> + Clone>(directory: T) -> Vec<PathBuf> {
=======
fn generate_mock_valid_junit_mocker() -> JunitMock {
>>>>>>> e082a8cb
    let mut jm_options = junit_mock::Options::default();
    jm_options.global.timestamp = Utc::now()
        .fixed_offset()
        .checked_sub_signed(TimeDelta::minutes(1));
<<<<<<< HEAD
    let mut jm = JunitMock::new(junit_mock::Options::default());
    let tmp_dir = Some(directory.clone());
    let reports = jm.generate_reports(&tmp_dir);
=======
    JunitMock::new(junit_mock::Options::default())
}

pub fn generate_mock_valid_junit_xmls<T: AsRef<Path>>(directory: T) -> Vec<PathBuf> {
    let mut jm = generate_mock_valid_junit_mocker();
    let reports = jm.generate_reports();
>>>>>>> e082a8cb
    jm.write_reports_to_file(directory.as_ref(), reports)
        .unwrap()
}

<<<<<<< HEAD
pub fn generate_mock_bazel_bep<T: AsRef<Path> + std::fmt::Debug>(directory: T) {
    let mock_junits = generate_mock_valid_junit_xmls(&directory);
=======
pub fn generate_mock_bazel_bep<T: AsRef<Path>>(directory: T) -> PathBuf {
    let mut jm = generate_mock_valid_junit_mocker();
    let reports = jm.generate_reports();
    let mock_junits = jm
        .write_reports_to_file(directory.as_ref(), &reports)
        .unwrap();
>>>>>>> e082a8cb

    let build_events = mock_junits
        .iter()
        .zip(reports.iter())
        .flat_map(|(junit, report)| {
            let file = File {
                name: junit.file_name().unwrap().to_str().unwrap().to_string(),
                file: Some(Uri(junit.to_string_lossy().to_string())),
                ..Default::default()
            };
            let test_start_time = report.timestamp.map(|ts| ts.to_utc().into());
            let test_duration = report.time.map(|d| d.into());
            [
                BuildEvent {
                    id: Some(BuildEventId {
                        id: Some(Id::TestResult(TestResultId {
                            label: "//path:test".to_string(),
                            ..Default::default()
                        })),
                    }),
                    children: vec![],
                    last_message: false,
                    payload: Some(Payload::TestResult(TestResult {
                        status: TestStatus::Passed.into(),
                        test_attempt_start: test_start_time.clone(),
                        test_attempt_duration: test_duration.clone(),
                        test_action_output: vec![file.clone()],
                        ..Default::default()
                    })),
                },
                BuildEvent {
                    id: Some(BuildEventId {
                        id: Some(Id::TestSummary(TestSummaryId {
                            label: "//path:test".to_string(),
                            ..Default::default()
                        })),
                    }),
                    children: vec![],
                    last_message: false,
                    payload: Some(Payload::TestSummary(TestSummary {
                        overall_status: TestStatus::Passed.into(),
                        total_run_count: 1,
                        run_count: 1,
                        attempt_count: 1,
                        shard_count: 1,
                        passed: vec![file],
                        failed: vec![],
                        total_num_cached: 0,
                        first_start_time: test_start_time.clone(),
                        last_stop_time: Some(
                            (report.timestamp.unwrap() + report.time.unwrap())
                                .to_utc()
                                .into(),
                        ),
                        total_run_duration: test_duration,
                        ..Default::default()
                    })),
                },
            ]
        })
        .collect::<Vec<_>>();

    // BEP is JSON streaming, delimited by newlines
    let outputs_contents = build_events
        .iter()
        .map(|l| serde_json::to_string(l).unwrap())
        .collect::<Vec<_>>()
        .join("\n");
    let file_path = directory.as_ref().join("bep.json");
    let mut file = fs::File::create(&file_path).unwrap();
    file.write_all(outputs_contents.as_bytes()).unwrap();
    file_path
}

pub fn generate_mock_invalid_junit_xmls<T: AsRef<Path> + Clone>(directory: T) {
    let mut jm_options = junit_mock::Options::default();
    jm_options.test_suite.test_suite_names = Some(vec!["".to_string()]);
    jm_options.global.timestamp = Utc::now()
        .fixed_offset()
        .checked_sub_signed(TimeDelta::minutes(1));
    let mut jm = JunitMock::new(jm_options);
    let tmp_dir = Some(directory.clone());
    let reports = jm.generate_reports(&tmp_dir);
    jm.write_reports_to_file(directory.as_ref(), reports)
        .unwrap();
}

pub fn generate_mock_suboptimal_junit_xmls<T: AsRef<Path> + Clone>(directory: T) {
    let mut jm_options = junit_mock::Options::default();
    jm_options.global.timestamp = Utc::now()
        .fixed_offset()
        .checked_sub_signed(TimeDelta::hours(24));
    let mut jm = JunitMock::new(jm_options);
    let tmp_dir = Some(directory.clone());
    let reports = jm.generate_reports(&tmp_dir);
    jm.write_reports_to_file(directory.as_ref(), reports)
        .unwrap();
}

pub fn generate_mock_missing_filepath_suboptimal_junit_xmls<T: AsRef<Path> + Clone>(directory: T) {
    let jm_options = junit_mock::Options::default();
    let mut jm = JunitMock::new(jm_options);
    let tmp_dir = Some(directory.clone());
    let mut reports = jm.generate_reports(&tmp_dir);
    for report in reports.iter_mut() {
        for testsuite in report.test_suites.iter_mut() {
            for test_case in testsuite.test_cases.iter_mut() {
                test_case.extra.swap_remove("file");
            }
        }
    }
    jm.write_reports_to_file(directory.as_ref(), reports)
        .unwrap();
}

pub fn generate_mock_codeowners<T: AsRef<Path>>(directory: T) {
    const CODEOWNERS: &str = r#"
        [Owners of Everything]
        * @user @user2
    "#;
    fs::write(directory.as_ref().join("CODEOWNERS"), CODEOWNERS).unwrap();
}

pub fn write_junit_xml_to_dir<T: AsRef<Path>>(xml: &str, directory: T) {
    let path = directory.as_ref().join("junit-0.xml");
    let mut file = fs::File::create(path).unwrap();
    file.write_all(xml.as_bytes()).unwrap();
}<|MERGE_RESOLUTION|>--- conflicted
+++ resolved
@@ -33,42 +33,29 @@
     setup_repo_with_commit(directory).unwrap();
 }
 
-<<<<<<< HEAD
-pub fn generate_mock_valid_junit_xmls<T: AsRef<Path> + Clone>(directory: T) -> Vec<PathBuf> {
-=======
 fn generate_mock_valid_junit_mocker() -> JunitMock {
->>>>>>> e082a8cb
     let mut jm_options = junit_mock::Options::default();
     jm_options.global.timestamp = Utc::now()
         .fixed_offset()
         .checked_sub_signed(TimeDelta::minutes(1));
-<<<<<<< HEAD
-    let mut jm = JunitMock::new(junit_mock::Options::default());
-    let tmp_dir = Some(directory.clone());
-    let reports = jm.generate_reports(&tmp_dir);
-=======
     JunitMock::new(junit_mock::Options::default())
 }
 
-pub fn generate_mock_valid_junit_xmls<T: AsRef<Path>>(directory: T) -> Vec<PathBuf> {
+pub fn generate_mock_valid_junit_xmls<T: AsRef<Path> + Clone>(directory: T) -> Vec<PathBuf> {
     let mut jm = generate_mock_valid_junit_mocker();
-    let reports = jm.generate_reports();
->>>>>>> e082a8cb
+    let tmp_dir = Some(directory.clone());
+    let reports = jm.generate_reports(&tmp_dir);
     jm.write_reports_to_file(directory.as_ref(), reports)
         .unwrap()
 }
 
-<<<<<<< HEAD
-pub fn generate_mock_bazel_bep<T: AsRef<Path> + std::fmt::Debug>(directory: T) {
-    let mock_junits = generate_mock_valid_junit_xmls(&directory);
-=======
-pub fn generate_mock_bazel_bep<T: AsRef<Path>>(directory: T) -> PathBuf {
+pub fn generate_mock_bazel_bep<T: AsRef<Path> + Clone>(directory: T) -> PathBuf {
     let mut jm = generate_mock_valid_junit_mocker();
-    let reports = jm.generate_reports();
+    let tmp_dir = Some(directory.clone());
+    let reports = jm.generate_reports(&tmp_dir);
     let mock_junits = jm
         .write_reports_to_file(directory.as_ref(), &reports)
         .unwrap();
->>>>>>> e082a8cb
 
     let build_events = mock_junits
         .iter()
