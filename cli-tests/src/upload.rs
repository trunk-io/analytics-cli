use std::{fs, io::BufReader};

use crate::utils::{
    generate_mock_codeowners, generate_mock_git_repo, generate_mock_valid_junit_xmls, CARGO_RUN,
};
use api::{
    BundleUploadStatus, CreateRepoRequest, GetQuarantineBulkTestStatusRequest,
    UpdateBundleUploadRequest,
};
use assert_cmd::Command;
use assert_matches::assert_matches;
use context::repo::RepoUrlParts as Repo;
use tempfile::tempdir;
<<<<<<< HEAD
use test_utils::mock_server::{spawn_mock_server, RequestPayload};
=======
use test_utils::{
    mock_git_repo::setup_repo_with_commit,
    mock_server::{MockServerBuilder, RequestPayload},
};
>>>>>>> 82e276da
use trunk_analytics_cli::{
    codeowners::CodeOwners,
    types::{BundleMeta, FileSetType},
};

// NOTE: must be multi threaded to start a mock server
#[tokio::test(flavor = "multi_thread")]
async fn upload_bundle() {
    let temp_dir = tempdir().unwrap();
    generate_mock_git_repo(&temp_dir);
    generate_mock_valid_junit_xmls(&temp_dir);
    generate_mock_codeowners(&temp_dir);

    let state = MockServerBuilder::new().spawn_mock_server().await;

    let assert = Command::new(CARGO_RUN.path())
        .current_dir(&temp_dir)
        .env("TRUNK_PUBLIC_API_ADDRESS", &state.host)
        .env("CI", "1")
        .args(&[
            "upload",
            "--use-quarantining",
            "--junit-paths",
            "./*",
            "--org-url-slug",
            "test-org",
            "--token",
            "test-token",
        ])
        .assert()
        // should fail due to quarantine and succeed without quarantining
        .failure();

    let requests = state.requests.lock().unwrap().clone();
    assert_eq!(requests.len(), 5);
    let mut requests_iter = requests.into_iter();

    assert_eq!(
        requests_iter.next().unwrap(),
        RequestPayload::GetQuarantineBulkTestStatus(GetQuarantineBulkTestStatusRequest {
            repo: Repo {
                host: String::from("github.com"),
                owner: String::from("trunk-io"),
                name: String::from("analytics-cli"),
            },
            org_url_slug: String::from("test-org"),
        })
    );

    let upload_request = assert_matches!(requests_iter.next().unwrap(), RequestPayload::CreateBundleUpload(ur) => ur);
    assert_eq!(
        upload_request.repo,
        Repo {
            host: String::from("github.com"),
            owner: String::from("trunk-io"),
            name: String::from("analytics-cli"),
        }
    );
    assert_eq!(upload_request.org_url_slug, "test-org");
    assert!(upload_request
        .client_version
        .starts_with("trunk-analytics-cli cargo="));
    assert!(upload_request.client_version.contains(" git="));
    assert!(upload_request.client_version.contains(" rustc="));

    let tar_extract_directory =
        assert_matches!(requests_iter.next().unwrap(), RequestPayload::S3Upload(d) => d);

    let file = fs::File::open(tar_extract_directory.join("meta.json")).unwrap();
    let reader = BufReader::new(file);
    let bundle_meta: BundleMeta = serde_json::from_reader(reader).unwrap();

    assert_eq!(bundle_meta.org, "test-org");
    assert_eq!(
        bundle_meta.repo.repo,
        Repo {
            host: String::from("github.com"),
            owner: String::from("trunk-io"),
            name: String::from("analytics-cli"),
        }
    );
    assert_eq!(
        bundle_meta.repo.repo_url,
        "https://github.com/trunk-io/analytics-cli.git"
    );
    assert_eq!(bundle_meta.repo.repo_head_branch, "refs/heads/trunk/test");
    assert_eq!(bundle_meta.repo.repo_head_author_name, "Your Name");
    assert_eq!(
        bundle_meta.repo.repo_head_author_email,
        "your.email@example.com"
    );
    assert_eq!(bundle_meta.bundle_upload_id, "test-bundle-upload-id");
    assert_eq!(bundle_meta.tags, &[]);
    assert_eq!(bundle_meta.file_sets.len(), 1);
    assert_eq!(bundle_meta.envs.get("CI"), Some(&String::from("1")));
    let time_since_upload = chrono::Utc::now()
        - chrono::DateTime::from_timestamp(bundle_meta.upload_time_epoch as i64, 0).unwrap();
    more_asserts::assert_lt!(time_since_upload.num_minutes(), 5);
    assert_eq!(bundle_meta.test_command, None);
    assert!(bundle_meta.os_info.is_some());
    assert!(bundle_meta.quarantined_tests.is_empty());
    assert_eq!(
        bundle_meta.codeowners,
        Some(CodeOwners {
            path: temp_dir.as_ref().join("CODEOWNERS").canonicalize().unwrap(),
            owners: None,
        })
    );

    let file_set = bundle_meta.file_sets.get(0).unwrap();
    assert_eq!(file_set.file_set_type, FileSetType::Junit);
    assert_eq!(file_set.glob, "./*");
    assert_eq!(file_set.files.len(), 1);

    let bundled_file = file_set.files.get(0).unwrap();
    assert_eq!(bundled_file.path, "junit/0");
    assert!(
        fs::File::open(tar_extract_directory.join(&bundled_file.path))
            .unwrap()
            .metadata()
            .unwrap()
            .is_file()
    );
    let time_since_junit_modified = chrono::Utc::now()
        - chrono::DateTime::from_timestamp_nanos(bundled_file.last_modified_epoch_ns as i64);
    more_asserts::assert_lt!(time_since_junit_modified.num_minutes(), 5);
    assert_eq!(bundled_file.owners, ["@user"]);
    assert_eq!(bundled_file.team, None);

    assert_eq!(
        requests_iter.next().unwrap(),
        RequestPayload::UpdateBundleUpload(UpdateBundleUploadRequest {
            id: "test-bundle-upload-id".to_string(),
            upload_status: BundleUploadStatus::UploadComplete
        }),
    );

    assert_eq!(
        requests_iter.next().unwrap(),
        RequestPayload::CreateRepo(CreateRepoRequest {
            repo: Repo {
                host: String::from("github.com"),
                owner: String::from("trunk-io"),
                name: String::from("analytics-cli"),
            },
            org_url_slug: String::from("test-org"),
            remote_urls: Vec::from(&[String::from(
                "https://github.com/trunk-io/analytics-cli.git"
            )]),
        })
    );

    // HINT: View CLI output with `cargo test -- --nocapture`
    println!("{assert}");
}

#[tokio::test(flavor = "multi_thread")]
async fn upload_bundle_no_files() {
    let temp_dir = tempdir().unwrap();
    generate_mock_git_repo(&temp_dir);

    let state = MockServerBuilder::new().spawn_mock_server().await;

    let assert = Command::new(CARGO_RUN.path())
        .current_dir(&temp_dir)
        .env("TRUNK_PUBLIC_API_ADDRESS", &state.host)
        .env("CI", "1")
        .args(&[
            "upload",
            "--use-quarantining",
            "--junit-paths",
            "./*",
            "--org-url-slug",
            "test-org",
            "--token",
            "test-token",
        ])
        .assert()
        .failure();

    // HINT: View CLI output with `cargo test -- --nocapture`
    println!("{assert}");
}

#[tokio::test(flavor = "multi_thread")]
async fn upload_bundle_no_files_allow_missing_junit_files() {
    let temp_dir = tempdir().unwrap();
    generate_mock_git_repo(&temp_dir);

    let state = MockServerBuilder::new().spawn_mock_server().await;

    let assert = Command::new(CARGO_RUN.path())
        .current_dir(&temp_dir)
        .env("TRUNK_PUBLIC_API_ADDRESS", &state.host)
        .env("CI", "1")
        .args(&[
            "upload",
            "--use-quarantining",
            "--junit-paths",
            "./*",
            "--org-url-slug",
            "test-org",
            "--token",
            "test-token",
            "--allow-missing-junit-files",
        ])
        .assert()
        .success();

    // HINT: View CLI output with `cargo test -- --nocapture`
    println!("{assert}");
}<|MERGE_RESOLUTION|>--- conflicted
+++ resolved
@@ -11,14 +11,10 @@
 use assert_matches::assert_matches;
 use context::repo::RepoUrlParts as Repo;
 use tempfile::tempdir;
-<<<<<<< HEAD
-use test_utils::mock_server::{spawn_mock_server, RequestPayload};
-=======
 use test_utils::{
     mock_git_repo::setup_repo_with_commit,
     mock_server::{MockServerBuilder, RequestPayload},
 };
->>>>>>> 82e276da
 use trunk_analytics_cli::{
     codeowners::CodeOwners,
     types::{BundleMeta, FileSetType},
