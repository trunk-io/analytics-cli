use std::io::Write;
use std::sync::{Arc, Mutex};
use std::{fs, io::BufReader};

use api::message::{
    CreateBundleUploadRequest, CreateBundleUploadResponse, GetQuarantineConfigRequest,
    GetQuarantineConfigResponse,
};
use assert_matches::assert_matches;
use axum::http::StatusCode;
use axum::{extract::State, Json};
use bundle::{BundleMeta, FileSetType, INTERNAL_BIN_FILENAME};
use codeowners::CodeOwners;
use constants::EXIT_FAILURE;
use context::repo::{BundleRepo, RepoUrlParts};
use context::{
    bazel_bep::parser::BazelBepParser, junit::parser::JunitParser, repo::RepoUrlParts as Repo,
};
use lazy_static::lazy_static;
use predicates::prelude::*;
use pretty_assertions::assert_eq;
use prost::Message;
use tempfile::{tempdir, TempDir};
use test_utils::{
    inputs::get_test_file_path,
    mock_server::{MockServerBuilder, RequestPayload, SharedMockServerState},
};

use crate::command_builder::CommandBuilder;
use crate::utils::{
    generate_mock_bazel_bep, generate_mock_codeowners, generate_mock_git_repo,
    generate_mock_valid_junit_xmls,
};

// NOTE: must be multi threaded to start a mock server
#[tokio::test(flavor = "multi_thread")]
async fn upload_bundle() {
    let temp_dir = TempDir::with_prefix("not-hidden").unwrap();
    generate_mock_git_repo(&temp_dir);
    generate_mock_valid_junit_xmls(temp_dir.path());
    generate_mock_codeowners(&temp_dir);

    let state = MockServerBuilder::new().spawn_mock_server().await;

    let command_builder = CommandBuilder::upload(temp_dir.path(), state.host.clone());

    let assert = command_builder
        .command()
        .assert()
        // should fail due to quarantine and succeed without quarantining
        .failure();

    let requests = state.requests.lock().unwrap().clone();
    assert_eq!(requests.len(), 4);
    let mut requests_iter = requests.into_iter();

    let quarantine_request = requests_iter.next().unwrap();
    assert_matches!(quarantine_request, RequestPayload::GetQuarantineBulkTestStatus(req) => {
        assert_eq!(req.repo.host, "github.com");
        assert_eq!(req.repo.owner, "trunk-io");
        assert_eq!(req.repo.name, "analytics-cli");
        assert_eq!(req.org_url_slug, "test-org");
        assert!(
            !req.test_identifiers.is_empty(),
            "test_identifiers should not be empty"
        );
        for test in &req.test_identifiers {
            assert!(!test.name.is_empty(), "Test name should not be empty");
            assert!(
                !test.parent_name.is_empty(),
                "Parent name should not be empty"
            );
            assert!(test.id.len() == 36, "Test ID should be a valid UUID");
        }
    });

    let upload_request = assert_matches!(requests_iter.next().unwrap(), RequestPayload::CreateBundleUpload(ur) => ur);
    assert_eq!(
        upload_request.repo,
        Repo {
            host: String::from("github.com"),
            owner: String::from("trunk-io"),
            name: String::from("analytics-cli"),
        }
    );
    assert_eq!(upload_request.org_url_slug, "test-org");
    assert!(upload_request
        .client_version
        .starts_with("trunk-analytics-cli cargo="));
    assert!(upload_request.client_version.contains(" git="));
    assert!(upload_request.client_version.contains(" rustc="));

    let tar_extract_directory =
        assert_matches!(requests_iter.next().unwrap(), RequestPayload::S3Upload(d) => d);

    let file = fs::File::open(tar_extract_directory.join("meta.json")).unwrap();
    let reader = BufReader::new(file);
    let bundle_meta: BundleMeta = serde_json::from_reader(reader).unwrap();
    let base_props = bundle_meta.base_props;
    let junit_props = bundle_meta.junit_props;
    let debug_props = bundle_meta.debug_props;

    assert_eq!(base_props.org, "test-org");
    assert_eq!(
        base_props.repo.repo,
        Repo {
            host: String::from("github.com"),
            owner: String::from("trunk-io"),
            name: String::from("analytics-cli"),
        }
    );
    assert_eq!(
        base_props.repo.repo_url,
        "https://github.com/trunk-io/analytics-cli.git"
    );
    assert!(!base_props.repo.repo_head_sha.is_empty());
    let repo_head_sha_short = base_props.repo.repo_head_sha_short.unwrap();
    assert!(!repo_head_sha_short.is_empty());
    assert!(&repo_head_sha_short.len() < &base_props.repo.repo_head_sha.len());
    assert!(base_props
        .repo
        .repo_head_sha
        .starts_with(&repo_head_sha_short));
    assert_eq!(base_props.repo.repo_head_branch, "refs/heads/trunk/test");
    assert_eq!(base_props.repo.repo_head_author_name, "Your Name");
    assert_eq!(
        base_props.repo.repo_head_author_email,
        "your.email@example.com"
    );
    assert_eq!(base_props.bundle_upload_id, "test-bundle-upload-id");
    assert_eq!(base_props.tags, &[]);
    assert_eq!(base_props.file_sets.len(), 1);
    assert_eq!(junit_props.num_files, 1);
    assert_eq!(junit_props.num_tests, 500);
    assert_eq!(base_props.envs.get("CI"), Some(&String::from("1")));
    assert_eq!(
        base_props.envs.get("GITHUB_JOB"),
        Some(&String::from("test-job"))
    );
    let time_since_upload = chrono::Utc::now()
        - chrono::DateTime::from_timestamp(base_props.upload_time_epoch as i64, 0).unwrap();
    more_asserts::assert_lt!(time_since_upload.num_minutes(), 5);
    assert_eq!(base_props.test_command, None);
    assert!(base_props.os_info.is_some());
    assert!(base_props.quarantined_tests.is_empty());
    assert_eq!(
        base_props.codeowners,
        Some(CodeOwners {
            path: temp_dir.as_ref().join("CODEOWNERS").canonicalize().unwrap(),
            owners: None,
        })
    );

    let file_set = base_props.file_sets.first().unwrap();
    assert_eq!(file_set.file_set_type, FileSetType::Junit);
    assert_eq!(file_set.glob, "./*");
    assert_eq!(file_set.files.len(), 1);

    let bundled_file = file_set.files.first().unwrap();
    assert_eq!(bundled_file.path, "junit/0");
    assert!(
        fs::File::open(tar_extract_directory.join(&bundled_file.path))
            .unwrap()
            .metadata()
            .unwrap()
            .is_file()
    );
    assert_eq!(bundled_file.owners, ["@user", "@user2"]);
    assert_eq!(bundled_file.team, None);

    // Verify internal bundled file contents
    let internal_bundled_file = bundle_meta.internal_bundled_file.as_ref().unwrap();
    assert_eq!(internal_bundled_file.path, INTERNAL_BIN_FILENAME);
    assert_eq!(internal_bundled_file.owners.len(), 0);
    assert_eq!(internal_bundled_file.team, None);

    let bin = fs::read(tar_extract_directory.join(&internal_bundled_file.path)).unwrap();
    let report = proto::test_context::test_run::TestResult::decode(&*bin).unwrap();

    assert_eq!(report.test_case_runs.len(), 500);
    let test_case_run = &report.test_case_runs[0];
    assert!(test_case_run.id.is_empty());
    assert!(!test_case_run.name.is_empty());
    assert!(!test_case_run.classname.is_empty());
    assert!(!test_case_run.file.is_empty());
    assert!(!test_case_run.parent_name.is_empty());
    assert_eq!(test_case_run.line, 0);
    assert_eq!(test_case_run.attempt_number, 0);
    assert!(test_case_run.started_at.is_some());
    assert!(test_case_run.finished_at.is_some());
    assert!(!test_case_run.is_quarantined);
    assert_eq!(test_case_run.codeowners.len(), 2);
    assert_eq!(test_case_run.codeowners[0].name, "@user");
    assert_eq!(test_case_run.codeowners[1].name, "@user2");

    assert!(debug_props.command_line.ends_with(
        &command_builder
            .build_args()
            .join(" ")
            .replace("test-token", "")
            .replace("--token", "")
            .trim()
    ));

    // HINT: View CLI output with `cargo test -- --nocapture`
    println!("{assert}");
}

#[tokio::test(flavor = "multi_thread")]
async fn upload_bundle_using_bep() {
    let temp_dir = tempdir().unwrap();
    generate_mock_git_repo(&temp_dir);
    generate_mock_bazel_bep(&temp_dir);

    let state = MockServerBuilder::new().spawn_mock_server().await;

    let assert = CommandBuilder::upload(temp_dir.path(), state.host.clone())
        .bazel_bep_path("./bep.json")
        .command()
        .assert()
        .failure();

    let requests = state.requests.lock().unwrap().clone();
    assert_eq!(requests.len(), 4);

    let tar_extract_directory = assert_matches!(&requests[2], RequestPayload::S3Upload(d) => d);

    let junit_file = fs::File::open(tar_extract_directory.join("junit/0")).unwrap();
    let junit_reader = BufReader::new(junit_file);

    // Uploaded file is a junit, even when using BEP
    let mut junit_parser = JunitParser::new();
    assert!(junit_parser.parse(junit_reader).is_ok());
    assert!(junit_parser.issues().is_empty());

    let mut bazel_bep_parser = BazelBepParser::new(tar_extract_directory.join("bazel_bep.json"));
    let parse_result = bazel_bep_parser.parse().ok().unwrap();
    assert!(parse_result.errors.is_empty());
    assert_eq!(parse_result.xml_file_counts(), (1, 0));

    // HINT: View CLI output with `cargo test -- --nocapture`
    println!("{assert}");
}

#[tokio::test(flavor = "multi_thread")]
async fn upload_bundle_success_status_code() {
    let temp_dir = tempdir().unwrap();
    generate_mock_git_repo(&temp_dir);
    let test_bep_path = get_test_file_path("test_fixtures/bep_retries");
    // The test cases need not match up or have timestamps, so long as there is a testSummary
    // That indicates a flake or pass
    let uri_fail = format!(
        "file://{}",
        get_test_file_path("../cli/test_fixtures/junit1_fail.xml")
    );
    let uri_pass = format!(
        "file://{}",
        get_test_file_path("../cli/test_fixtures/junit0_pass.xml")
    );

    let bep_content = fs::read_to_string(&test_bep_path)
        .unwrap()
        .replace("${URI_FAIL}", &uri_fail)
        .replace("${URI_PASS}", &uri_pass);
    let bep_path = temp_dir.path().join("bep.json");
    fs::write(&bep_path, bep_content).unwrap();

    let state = MockServerBuilder::new().spawn_mock_server().await;

    // Even though the junits contain failures, they contain retries that succeeded,
    // so the upload command should have a successful exit code
    let assert = CommandBuilder::upload(temp_dir.path(), state.host.clone())
        .command()
        .assert()
        .code(0)
        .success();

    // No quarantine request
    let requests = state.requests.lock().unwrap().clone();
    assert_eq!(requests.len(), 3);

    // HINT: View CLI output with `cargo test -- --nocapture`
    println!("{assert}");
}

#[tokio::test(flavor = "multi_thread")]
async fn falls_back_to_binary_file() {
    let temp_dir = tempdir().unwrap();
    generate_mock_git_repo(&temp_dir);
    let test_bep_path = get_test_file_path("test_fixtures/bep_binary_file.bin");

    let state = MockServerBuilder::new().spawn_mock_server().await;

    let assert = CommandBuilder::upload(temp_dir.path(), state.host.clone())
        .bazel_bep_path(test_bep_path.as_str())
        // verbose output to see the tracing log
        .verbose(true)
        .command()
        .assert()
        .success();

    assert.stdout(predicate::str::contains(
        "Attempting to parse bep file as binary",
    ));
}

// same test as upload_bundle_success_status_code but with a previous exit code set
#[tokio::test(flavor = "multi_thread")]
async fn upload_bundle_success_preceding_failure() {
    let temp_dir = tempdir().unwrap();
    generate_mock_git_repo(&temp_dir);
    let test_bep_path = get_test_file_path("test_fixtures/bep_retries");
    // The test cases need not match up or have timestamps, so long as there is a testSummary
    // That indicates a flake or pass
    let uri_fail = format!(
        "file://{}",
        get_test_file_path("../cli/test_fixtures/junit1_fail.xml")
    );
    let uri_pass = format!(
        "file://{}",
        get_test_file_path("../cli/test_fixtures/junit0_pass.xml")
    );

    let bep_content = fs::read_to_string(&test_bep_path)
        .unwrap()
        .replace("${URI_FAIL}", &uri_fail)
        .replace("${URI_PASS}", &uri_pass);
    let bep_path = temp_dir.path().join("bep.json");
    fs::write(&bep_path, bep_content).unwrap();

    let state = MockServerBuilder::new().spawn_mock_server().await;
    let test_process_exit_code = 127;

    // Even though the junits contain failures, they contain retries that succeeded,
    // so the upload command should have a successful exit code
    let assert = CommandBuilder::upload(temp_dir.path(), state.host.clone())
        .test_process_exit_code(test_process_exit_code)
        .command()
        .assert()
        .code(test_process_exit_code)
        .failure();

    // No quarantine request
    let requests = state.requests.lock().unwrap().clone();
    assert_eq!(requests.len(), 3);

    // HINT: View CLI output with `cargo test -- --nocapture`
    println!("{assert}");
}

#[tokio::test(flavor = "multi_thread")]
async fn upload_bundle_success_timestamp_status_code() {
    let temp_dir = tempdir().unwrap();
    generate_mock_git_repo(&temp_dir);
    let test_bep_path = get_test_file_path("test_fixtures/bep_retries_timestamp");
    let uri_fail = format!(
        "file://{}",
        get_test_file_path("../cli/test_fixtures/junit0_fail.xml")
    );
    let uri_pass = format!(
        "file://{}",
        get_test_file_path("../cli/test_fixtures/junit0_pass.xml")
    );

    let bep_content = fs::read_to_string(&test_bep_path)
        .unwrap()
        .replace("${URI_FAIL}", &uri_fail)
        .replace("${URI_PASS}", &uri_pass);
    let bep_path = temp_dir.path().join("bep.json");
    fs::write(&bep_path, bep_content).unwrap();

    let state = MockServerBuilder::new().spawn_mock_server().await;

    // Even though the junits contain failures, they contain retries that succeeded,
    // so the upload command should have a successful exit code
    let assert = CommandBuilder::upload(temp_dir.path(), state.host.clone())
        .command()
        .assert()
        .code(0)
        .success();

    // No quarantine request
    let requests = state.requests.lock().unwrap().clone();
    assert_eq!(requests.len(), 3);

    // HINT: View CLI output with `cargo test -- --nocapture`
    println!("{assert}");
}

#[tokio::test(flavor = "multi_thread")]
async fn upload_bundle_empty_junit_paths() {
    let temp_dir = tempdir().unwrap();
    generate_mock_git_repo(&temp_dir);

    let state = MockServerBuilder::new().spawn_mock_server().await;

    let assert = CommandBuilder::upload(temp_dir.path(), state.host.clone())
        .junit_paths("")
        .command()
        .assert()
        .failure()
        .stderr(predicate::str::contains(
            "error: a value is required for '--junit-paths <JUNIT_PATHS>' but none was supplied",
        ));

    // HINT: View CLI output with `cargo test -- --nocapture`
    println!("{assert}");
}

#[tokio::test(flavor = "multi_thread")]
async fn upload_bundle_no_files_allow_missing_junit_files() {
    enum Flag {
        Long,
        LongWithEquals,
        Alias,
        AliasWithEquals,
        Default,
        Off,
        OffWithEquals,
        OffAlias,
        OffAliasWithEquals,
    }

    for flag in [
        Flag::Long,
        Flag::LongWithEquals,
        Flag::Alias,
        Flag::AliasWithEquals,
        Flag::Default,
        Flag::Off,
        Flag::OffWithEquals,
        Flag::OffAlias,
        Flag::OffAliasWithEquals,
    ] {
        let temp_dir = tempdir().unwrap();
        generate_mock_git_repo(&temp_dir);

        let state = MockServerBuilder::new().spawn_mock_server().await;

        let mut command = CommandBuilder::upload(temp_dir.path(), state.host.clone()).command();

        match flag {
            Flag::Long => {
                command.arg("--allow-empty-test-results");
            }
            Flag::LongWithEquals => {
                command.arg("--allow-empty-test-results=true");
            }
            Flag::Alias => {
                command.arg("--allow-missing-junit-files");
            }
            Flag::AliasWithEquals => {
                command.arg("--allow-missing-junit-files=true");
            }
            Flag::Default => (),
            Flag::Off => {
                command.arg("--allow-empty-test-results");
                command.arg("false");
            }
            Flag::OffWithEquals => {
                command.arg("--allow-empty-test-results=false");
            }
            Flag::OffAlias => {
                command.arg("--allow-missing-junit-files");
                command.arg("false");
            }
            Flag::OffAliasWithEquals => {
                command.arg("--allow-missing-junit-files=false");
            }
        };

        let mut assert = command.assert();

        assert = if matches!(
            flag,
            Flag::Off | Flag::OffWithEquals | Flag::OffAlias | Flag::OffAliasWithEquals
        ) {
            assert.failure()
        } else {
            assert.success()
        };

        let predicate_fn = predicate::str::contains("unexpected argument");

        // `=` is required to set the flag to `false`
        assert = if matches!(flag, Flag::Off | Flag::OffAlias) {
            assert.stderr(predicate_fn)
        } else {
            assert.stderr(predicate_fn.not())
        };

        // HINT: View CLI output with `cargo test -- --nocapture`
        println!("{assert}");
    }
}

#[tokio::test(flavor = "multi_thread")]
async fn upload_bundle_invalid_repo_root() {
    let temp_dir = tempdir().unwrap();
    generate_mock_git_repo(&temp_dir);

    let state = MockServerBuilder::new().spawn_mock_server().await;

    let assert = CommandBuilder::upload(temp_dir.path(), state.host.clone())
        .repo_root("../")
        .command()
        .assert()
        .failure()
        .stderr(predicate::str::contains(
            "\"../\" does not appear to be a git repository",
        ));
    let requests = state.requests.lock().unwrap().clone();
    assert_eq!(requests.len(), 0);

    // HINT: View CLI output with `cargo test -- --nocapture`
    println!("{assert}");
}

#[tokio::test(flavor = "multi_thread")]
async fn upload_bundle_invalid_repo_root_explicit() {
    let temp_dir = tempdir().unwrap();
    generate_mock_git_repo(&temp_dir);

    let state = MockServerBuilder::new().spawn_mock_server().await;
    // make a child directory to upload from
    let child_path = temp_dir.path().join("child_dir");
    fs::create_dir(&child_path).unwrap();

    let assert = CommandBuilder::upload(&child_path, state.host.clone())
        .repo_root(child_path.to_str().unwrap())
        .command()
        .assert()
        .failure()
        .stderr(predicate::str::contains(format!(
            "\"{}\" does not appear to be a git repository",
            child_path.to_str().unwrap()
        )));
    let requests = state.requests.lock().unwrap().clone();
    assert_eq!(requests.len(), 0);

    // HINT: View CLI output with `cargo test -- --nocapture`
    println!("{assert}");
}

#[tokio::test(flavor = "multi_thread")]
async fn upload_bundle_valid_repo_root_implicit() {
    let temp_dir = tempdir().unwrap();
    generate_mock_git_repo(&temp_dir);

    let state = MockServerBuilder::new().spawn_mock_server().await;
    // make a child directory to upload from
    let child_path = temp_dir.path().join("child_dir");
    fs::create_dir(&child_path).unwrap();

    let assert = CommandBuilder::upload(&child_path, state.host.clone())
        .command()
        .assert()
        .success();

    // HINT: View CLI output with `cargo test -- --nocapture`
    println!("{assert}");
}

#[tokio::test(flavor = "multi_thread")]
async fn upload_bundle_when_server_down() {
    let temp_dir = tempdir().unwrap();
    generate_mock_git_repo(&temp_dir);

    let assert = CommandBuilder::upload(temp_dir.path(), String::from("https://localhost:10"))
        .command()
        .assert()
        .success();

    println!("{assert}");
}

#[tokio::test(flavor = "multi_thread")]
async fn upload_bundle_with_no_junit_files_no_quarantine_successful_upload() {
    let temp_dir = tempdir().unwrap();
    generate_mock_git_repo(&temp_dir);

    let state = MockServerBuilder::new().spawn_mock_server().await;

    let assert = CommandBuilder::upload(temp_dir.path(), state.host.clone())
        .command()
        .assert()
        .code(0)
        .success()
        .stderr(predicate::str::contains(
            "No tests were found in the provided test results",
        ));

    // HINT: View CLI output with `cargo test -- --nocapture`
    println!("{assert}");
}

#[tokio::test(flavor = "multi_thread")]
async fn quarantines_tests_regardless_of_upload() {
    let temp_dir = tempdir().unwrap();
    generate_mock_git_repo(&temp_dir);
    generate_mock_valid_junit_xmls(&temp_dir);
    generate_mock_codeowners(&temp_dir);

    let mut mock_server_builder = MockServerBuilder::new();

    lazy_static! {
        static ref QUARANTINE_CONFIG_RESPONSE: Arc<Mutex<QuarantineConfigResponse>> =
            Arc::new(Mutex::new(QuarantineConfigResponse::None));
    }
    #[derive(Debug, Clone, Copy)]
    enum QuarantineConfigResponse {
        Disabled,
        None,
        Some,
        All,
    }
    mock_server_builder.set_get_quarantining_config_handler(
        |Json(get_quarantine_bulk_test_status_request): Json<GetQuarantineConfigRequest>| {
            let mut test_ids = get_quarantine_bulk_test_status_request
                .test_identifiers
                .into_iter()
                .map(|t| t.id)
                .collect::<Vec<_>>();
            let quarantine_config_response = *QUARANTINE_CONFIG_RESPONSE.lock().unwrap();
            let quarantined_tests = match quarantine_config_response {
                QuarantineConfigResponse::Disabled => Vec::new(),
                QuarantineConfigResponse::None => Vec::new(),
                QuarantineConfigResponse::Some => test_ids.split_off(1),
                QuarantineConfigResponse::All => test_ids,
            };
            let is_disabled = matches!(
                quarantine_config_response,
                QuarantineConfigResponse::Disabled
            );
            async move {
                Json(GetQuarantineConfigResponse {
                    is_disabled,
                    quarantined_tests,
                })
            }
        },
    );
    #[derive(Debug, Clone, Copy)]
    enum CreateBundleResponse {
        Error,
        Success,
    }
    lazy_static! {
        static ref CREATE_BUNDLE_RESPONSE: Arc<Mutex<CreateBundleResponse>> =
            Arc::new(Mutex::new(CreateBundleResponse::Error));
    }
    mock_server_builder.set_create_bundle_handler(
        |State(state): State<SharedMockServerState>, _: Json<CreateBundleUploadRequest>| {
            let create_bundle_response = *CREATE_BUNDLE_RESPONSE.lock().unwrap();
            let result = match create_bundle_response {
                CreateBundleResponse::Error => Err(String::from("Server is down")),
                CreateBundleResponse::Success => {
                    let host = &state.host;
                    Ok(Json(CreateBundleUploadResponse {
                        id: String::from("test-bundle-upload-id"),
                        id_v2: String::from("test-bundle-upload-id-v2"),
                        url: format!("{host}/s3upload"),
                        key: String::from("unused"),
                    }))
                }
            };
            async { result }
        },
    );
    let state = mock_server_builder.spawn_mock_server().await;

    let mut command = CommandBuilder::upload(temp_dir.path(), state.host.clone()).command();

    // First run won't quarantine any tests
    *QUARANTINE_CONFIG_RESPONSE.lock().unwrap() = QuarantineConfigResponse::None;
    *CREATE_BUNDLE_RESPONSE.lock().unwrap() = CreateBundleResponse::Error;
    command.assert().failure();

    // Second run quarantines all, but 1 test
    *QUARANTINE_CONFIG_RESPONSE.lock().unwrap() = QuarantineConfigResponse::Some;
    *CREATE_BUNDLE_RESPONSE.lock().unwrap() = CreateBundleResponse::Error;
    command.assert().failure();

    // Third run will not quarantine all tests because of upload failure
    *QUARANTINE_CONFIG_RESPONSE.lock().unwrap() = QuarantineConfigResponse::All;
    *CREATE_BUNDLE_RESPONSE.lock().unwrap() = CreateBundleResponse::Error;
    command.assert().failure();

    // Fourth run will quarantine all tests, and upload them
    *QUARANTINE_CONFIG_RESPONSE.lock().unwrap() = QuarantineConfigResponse::All;
    *CREATE_BUNDLE_RESPONSE.lock().unwrap() = CreateBundleResponse::Success;
    command.assert().success();

    // Fifth run will run with quarantining disabled, but will fail to upload
    *QUARANTINE_CONFIG_RESPONSE.lock().unwrap() = QuarantineConfigResponse::Disabled;
    *CREATE_BUNDLE_RESPONSE.lock().unwrap() = CreateBundleResponse::Error;
    command.assert().failure();

    // Sixth run will run with quarantining disabled, and will succeed with upload
    *QUARANTINE_CONFIG_RESPONSE.lock().unwrap() = QuarantineConfigResponse::Disabled;
    *CREATE_BUNDLE_RESPONSE.lock().unwrap() = CreateBundleResponse::Success;
    command.assert().success();
}

#[tokio::test(flavor = "multi_thread")]
async fn is_ok_on_unauthorized() {
    let temp_dir = tempdir().unwrap();
    generate_mock_git_repo(&temp_dir);
    generate_mock_valid_junit_xmls(&temp_dir);
    generate_mock_codeowners(&temp_dir);

    let mut mock_server_builder = MockServerBuilder::new();

    mock_server_builder.set_get_quarantining_config_handler(
        |Json(_): Json<GetQuarantineConfigRequest>| async {
            Err::<Json<GetQuarantineConfigResponse>, StatusCode>(StatusCode::UNAUTHORIZED)
        },
    );

    mock_server_builder.set_create_bundle_handler(
        |State(_): State<SharedMockServerState>, _: Json<CreateBundleUploadRequest>| async {
            Err::<Json<CreateBundleUploadResponse>, StatusCode>(StatusCode::UNAUTHORIZED)
        },
    );
    let state = mock_server_builder.spawn_mock_server().await;

    let mut command = CommandBuilder::upload(temp_dir.path(), state.host.clone()).command();

    command
        .assert()
        .failure()
        .stdout(predicate::str::contains("error: ").not());
}

#[tokio::test(flavor = "multi_thread")]
async fn is_ok_on_forbidden() {
    let temp_dir = tempdir().unwrap();
    generate_mock_git_repo(&temp_dir);
    generate_mock_valid_junit_xmls(&temp_dir);
    generate_mock_codeowners(&temp_dir);

    let mut mock_server_builder = MockServerBuilder::new();

    mock_server_builder.set_get_quarantining_config_handler(
        |Json(_): Json<GetQuarantineConfigRequest>| async {
            Err::<Json<GetQuarantineConfigResponse>, StatusCode>(StatusCode::FORBIDDEN)
        },
    );

    mock_server_builder.set_create_bundle_handler(
        |State(_): State<SharedMockServerState>, _: Json<CreateBundleUploadRequest>| async {
            Err::<Json<CreateBundleUploadResponse>, StatusCode>(StatusCode::FORBIDDEN)
        },
    );
    let state = mock_server_builder.spawn_mock_server().await;

    let mut command = CommandBuilder::upload(temp_dir.path(), state.host.clone()).command();

    command
        .assert()
        .failure()
        .stdout(predicate::str::contains("error: ").not());
}

#[tokio::test(flavor = "multi_thread")]
async fn is_not_ok_on_bad_request() {
    let temp_dir = tempdir().unwrap();
    generate_mock_git_repo(&temp_dir);
    generate_mock_valid_junit_xmls(&temp_dir);
    generate_mock_codeowners(&temp_dir);

    let mut mock_server_builder = MockServerBuilder::new();

    mock_server_builder.set_get_quarantining_config_handler(
        |Json(_): Json<GetQuarantineConfigRequest>| async {
            Err::<Json<GetQuarantineConfigResponse>, StatusCode>(StatusCode::BAD_REQUEST)
        },
    );

    mock_server_builder.set_create_bundle_handler(
        |State(_): State<SharedMockServerState>, _: Json<CreateBundleUploadRequest>| async {
            Err::<Json<CreateBundleUploadResponse>, StatusCode>(StatusCode::BAD_REQUEST)
        },
    );
    let state = mock_server_builder.spawn_mock_server().await;

    let mut command = CommandBuilder::upload(temp_dir.path(), state.host.clone()).command();

    command
        .assert()
        .failure()
        .stderr(predicate::str::contains("error"));
}

#[tokio::test(flavor = "multi_thread")]
async fn telemetry_upload_metrics_on_upload_failure() {
    let temp_dir = tempdir().unwrap();
    generate_mock_git_repo(&temp_dir);
    generate_mock_valid_junit_xmls(&temp_dir);

    let mut mock_server_builder = MockServerBuilder::new();
    mock_server_builder.set_create_bundle_handler(
        |State(_): State<SharedMockServerState>, _: Json<CreateBundleUploadRequest>| async {
            Err::<Json<CreateBundleUploadResponse>, StatusCode>(StatusCode::BAD_REQUEST)
        },
    );
    let state = mock_server_builder.spawn_mock_server().await;

    let assert = CommandBuilder::upload(temp_dir.path(), state.host.clone())
        .disable_quarantining(true)
        .command()
        .assert()
        .failure();

    let requests = state.requests.lock().unwrap().clone();
    assert_eq!(requests.len(), 1);

    let telemetry_request =
        assert_matches!(requests.last().unwrap(), RequestPayload::TelemetryUploadMetrics(ur) => ur);
    let telemetry_request_repo = telemetry_request.repo.clone().unwrap();
    assert!(telemetry_request.failed);
    assert_eq!(telemetry_request_repo.host, "github.com");
    assert_eq!(telemetry_request_repo.owner, "trunk-io");
    assert_eq!(telemetry_request_repo.name, "analytics-cli");
    assert_eq!(telemetry_request.failure_reason, "400_bad_request");

    // HINT: View CLI output with `cargo test -- --nocapture`
    println!("{assert}");
}

#[tokio::test(flavor = "multi_thread")]
async fn telemetry_upload_metrics_on_upload_success() {
    let temp_dir = tempdir().unwrap();
    generate_mock_git_repo(&temp_dir);
    generate_mock_valid_junit_xmls(&temp_dir);

    let mock_server_builder = MockServerBuilder::new();
    let state = mock_server_builder.spawn_mock_server().await;

    let assert = CommandBuilder::upload(temp_dir.path(), state.host.clone())
        .disable_quarantining(true)
        .command()
        .assert()
        .success();

    let requests = state.requests.lock().unwrap().clone();
    assert_eq!(requests.len(), 3);

    let telemetry_request =
        assert_matches!(requests.last().unwrap(), RequestPayload::TelemetryUploadMetrics(ur) => ur);
    let telemetry_request_repo = telemetry_request.repo.clone().unwrap();
    assert!(!telemetry_request.failed);
    assert_eq!(telemetry_request_repo.host, "github.com");
    assert_eq!(telemetry_request_repo.owner, "trunk-io");
    assert_eq!(telemetry_request_repo.name, "analytics-cli");
    assert_eq!(telemetry_request.failure_reason, "");

    // HINT: View CLI output with `cargo test -- --nocapture`
    println!("{assert}");
}

#[tokio::test(flavor = "multi_thread")]
async fn telemetry_does_not_impact_return() {
    let temp_dir = tempdir().unwrap();
    generate_mock_git_repo(&temp_dir);
    generate_mock_valid_junit_xmls(&temp_dir);

    let mut mock_server_builder = MockServerBuilder::new();
    mock_server_builder.set_telemetry_upload_metrics_handler(
        |State(_state): State<SharedMockServerState>, _: String| async { String::from("Err") },
    );
    let state = mock_server_builder.spawn_mock_server().await;

    let assert = CommandBuilder::upload(temp_dir.path(), state.host.clone())
        .disable_quarantining(true)
        .command()
        .assert()
        .success();

    let requests = state.requests.lock().unwrap().clone();
    assert_eq!(requests.len(), 2);

    // the last request must be s3 since telemetry is disabled
    // this will error if the last request is not an s3 upload
    assert_matches!(requests.last().unwrap(), RequestPayload::S3Upload(d) => d);

    // HINT: View CLI output with `cargo test -- --nocapture`
    println!("{assert}");
}

#[tokio::test(flavor = "multi_thread")]
async fn test_variant_propagation() {
    let temp_dir = tempdir().unwrap();
    generate_mock_git_repo(&temp_dir);
    generate_mock_valid_junit_xmls(&temp_dir);
    generate_mock_codeowners(&temp_dir);

    let state = MockServerBuilder::new().spawn_mock_server().await;

    let assert = CommandBuilder::upload(temp_dir.path(), state.host.clone())
        .variant("test-variant")
        .command()
        .assert()
        .failure();

    let requests = state.requests.lock().unwrap().clone();
    assert_eq!(requests.len(), 4);
    let mut requests_iter = requests.into_iter();

    // First request should be quarantine config
    assert_matches!(
        requests_iter.next().unwrap(),
        RequestPayload::GetQuarantineBulkTestStatus(_)
    );

    // Second request should be create bundle upload
    assert_matches!(
        requests_iter.next().unwrap(),
        RequestPayload::CreateBundleUpload(_)
    );

    // Third request should be s3 upload
    let tar_extract_directory =
        assert_matches!(requests_iter.next().unwrap(), RequestPayload::S3Upload(d) => d);

    // Verify variant in meta.json
    let file = fs::File::open(tar_extract_directory.join("meta.json")).unwrap();
    let reader = BufReader::new(file);
    let bundle_meta: BundleMeta = serde_json::from_reader(reader).unwrap();
    assert_eq!(bundle_meta.variant, Some("test-variant".to_string()));

    // Fourth request should be telemetry
    assert_matches!(
        requests_iter.next().unwrap(),
        RequestPayload::TelemetryUploadMetrics(_)
    );

    // HINT: View CLI output with `cargo test -- --nocapture`
    println!("{assert}");
}

#[tokio::test(flavor = "multi_thread")]
async fn test_can_upload_with_uncloned_repo() {
    let temp_dir = tempdir().unwrap();
    generate_mock_codeowners(&temp_dir);

    let test_bep_path = get_test_file_path("test_fixtures/bep_retries");
    let uri_fail = format!(
        "file://{}",
        get_test_file_path("../cli/test_fixtures/junit0_fail.xml")
    );
    let uri_pass = format!(
        "file://{}",
        get_test_file_path("../cli/test_fixtures/junit0_pass.xml")
    );

    let bep_content = fs::read_to_string(&test_bep_path)
        .unwrap()
        .replace("${URI_FAIL}", &uri_fail)
        .replace("${URI_PASS}", &uri_pass);
    let bep_path = temp_dir.path().join("bep.json");
    fs::write(&bep_path, bep_content).unwrap();

    let state = MockServerBuilder::new().spawn_mock_server().await;

    let repo_url = "https://github.com/my-org/my-repo";
    let sha = "1234567890abcde";
    let branch = "my-branch";
    let epoch: i64 = 12341432;
    let author_name = "my-gh-username";

    let assert = CommandBuilder::upload(temp_dir.path(), state.host.clone())
        .use_uncloned_repo(true)
        .repo_url(repo_url)
        .repo_head_sha(sha)
        .repo_head_branch(branch)
        .repo_head_commit_epoch(epoch.to_string().as_str())
        .repo_head_author_name(author_name)
        .command()
        .assert()
        .success();

    let requests = state.requests.lock().unwrap().clone();
    assert_eq!(requests.len(), 3);
    let mut requests_iter = requests.into_iter();

    // Second request should be create bundle upload
    assert_matches!(
        requests_iter.next().unwrap(),
        RequestPayload::CreateBundleUpload(_)
    );

    // Third request should be s3 upload
    let tar_extract_directory =
        assert_matches!(requests_iter.next().unwrap(), RequestPayload::S3Upload(d) => d);

    // Verify variant in meta.json
    let file = fs::File::open(tar_extract_directory.join("meta.json")).unwrap();
    let reader = BufReader::new(file);
    let bundle_meta: BundleMeta = serde_json::from_reader(reader).unwrap();

    let expected_repo_root = String::from(
        fs::canonicalize(temp_dir.path())
            .expect("Could not canonicalize temp dir")
            .as_os_str()
            .to_str()
            .unwrap(),
    );
    let expected = BundleRepo {
        repo: RepoUrlParts {
            host: String::from("github.com"),
            owner: String::from("my-org"),
            name: String::from("my-repo"),
        },
        repo_root: expected_repo_root,
        repo_url: String::from(repo_url),
        repo_head_sha: String::from(sha),
        repo_head_sha_short: Some(String::from("1234567")),
        repo_head_branch: String::from(branch),
        repo_head_commit_epoch: epoch,
        repo_head_commit_message: String::from(""),
        repo_head_author_name: String::from(author_name),
        repo_head_author_email: String::from(""),
    };
    assert_eq!(bundle_meta.base_props.repo, expected);

    // Fourth request should be telemetry
    assert_matches!(
        requests_iter.next().unwrap(),
        RequestPayload::TelemetryUploadMetrics(_)
    );

    // HINT: View CLI output with `cargo test -- --nocapture`
    println!("{assert}");
}

#[tokio::test(flavor = "multi_thread")]
async fn test_uncloned_repo_requires_manual_settings() {
    let temp_dir = tempdir().unwrap();
    generate_mock_codeowners(&temp_dir);

    let test_bep_path = get_test_file_path("test_fixtures/bep_retries");
    let uri_fail = format!(
        "file://{}",
        get_test_file_path("../cli/test_fixtures/junit0_fail.xml")
    );
    let uri_pass = format!(
        "file://{}",
        get_test_file_path("../cli/test_fixtures/junit0_pass.xml")
    );

    let bep_content = fs::read_to_string(&test_bep_path)
        .unwrap()
        .replace("${URI_FAIL}", &uri_fail)
        .replace("${URI_PASS}", &uri_pass);
    let bep_path = temp_dir.path().join("bep.json");
    fs::write(&bep_path, bep_content).unwrap();

    let state = MockServerBuilder::new().spawn_mock_server().await;

    let assert = CommandBuilder::upload(temp_dir.path(), state.host.clone())
        .use_uncloned_repo(true)
        .command()
        .assert()
        .failure();

    // HINT: View CLI output with `cargo test -- --nocapture`
    println!("{assert}");
}

#[tokio::test(flavor = "multi_thread")]
async fn test_uncloned_repo_conflicts_with_repo_root() {
    let temp_dir = tempdir().unwrap();
    generate_mock_git_repo(&temp_dir);
    generate_mock_codeowners(&temp_dir);

    let test_bep_path = get_test_file_path("test_fixtures/bep_retries");
    let uri_fail = format!(
        "file://{}",
        get_test_file_path("../cli/test_fixtures/junit0_fail.xml")
    );
    let uri_pass = format!(
        "file://{}",
        get_test_file_path("../cli/test_fixtures/junit0_pass.xml")
    );

    let bep_content = fs::read_to_string(&test_bep_path)
        .unwrap()
        .replace("${URI_FAIL}", &uri_fail)
        .replace("${URI_PASS}", &uri_pass);
    let bep_path = temp_dir.path().join("bep.json");
    fs::write(&bep_path, bep_content).unwrap();

    let state = MockServerBuilder::new().spawn_mock_server().await;

    let repo_url = "https://github.com/my-org/my-repo";
    let sha = "1234567890abcde";
    let branch = "my-branch";
    let epoch: i64 = 12341432;
    let author_name = "my-gh-username";

    let assert = CommandBuilder::upload(temp_dir.path(), state.host.clone())
        .use_uncloned_repo(true)
        .repo_root("./")
        .repo_url(repo_url)
        .repo_head_sha(sha)
        .repo_head_branch(branch)
        .repo_head_commit_epoch(epoch.to_string().as_str())
        .repo_head_author_name(author_name)
        .command()
        .assert()
        .failure();

    // HINT: View CLI output with `cargo test -- --nocapture`
    println!("{assert}");
}

#[tokio::test(flavor = "multi_thread")]
async fn test_can_use_manual_overrides_on_cloned_repo() {
    let temp_dir = tempdir().unwrap();
    generate_mock_git_repo(&temp_dir);
    generate_mock_codeowners(&temp_dir);

    let test_bep_path = get_test_file_path("test_fixtures/bep_retries");
    let uri_fail = format!(
        "file://{}",
        get_test_file_path("../cli/test_fixtures/junit0_fail.xml")
    );
    let uri_pass = format!(
        "file://{}",
        get_test_file_path("../cli/test_fixtures/junit0_pass.xml")
    );

    let bep_content = fs::read_to_string(&test_bep_path)
        .unwrap()
        .replace("${URI_FAIL}", &uri_fail)
        .replace("${URI_PASS}", &uri_pass);
    let bep_path = temp_dir.path().join("bep.json");
    fs::write(&bep_path, bep_content).unwrap();

    let state = MockServerBuilder::new().spawn_mock_server().await;

    let repo_url = "https://github.com/my-org/my-repo";
    let sha = "1234567890abcde";
    let branch = "my-branch";
    let epoch: i64 = 12341432;
    let author_name = "my-gh-username";

    let assert = CommandBuilder::upload(temp_dir.path(), state.host.clone())
        .repo_url(repo_url)
        .repo_head_sha(sha)
        .repo_head_branch(branch)
        .repo_head_commit_epoch(epoch.to_string().as_str())
        .repo_head_author_name(author_name)
        .command()
        .assert()
        .success();

    let requests = state.requests.lock().unwrap().clone();
    assert_eq!(requests.len(), 3);
    let mut requests_iter = requests.into_iter();

    assert_matches!(
        requests_iter.next().unwrap(),
        RequestPayload::CreateBundleUpload(_)
    );

    let tar_extract_directory =
        assert_matches!(requests_iter.next().unwrap(), RequestPayload::S3Upload(d) => d);

    // Verify variant in meta.json
    let file = fs::File::open(tar_extract_directory.join("meta.json")).unwrap();
    let reader = BufReader::new(file);
    let bundle_meta: BundleMeta = serde_json::from_reader(reader).unwrap();

    let expected_repo_root = String::from(
        fs::canonicalize(temp_dir.path())
            .expect("Could not canonicalize temp dir")
            .as_os_str()
            .to_str()
            .unwrap(),
    );
    let expected = BundleRepo {
        repo: RepoUrlParts {
            host: String::from("github.com"),
            owner: String::from("my-org"),
            name: String::from("my-repo"),
        },
        repo_root: expected_repo_root,
        repo_url: String::from(repo_url),
        repo_head_sha: String::from(sha),
        repo_head_sha_short: Some(String::from("1234567")),
        repo_head_branch: String::from(branch),
        repo_head_commit_epoch: epoch,
        repo_head_commit_message: String::from("Initial commit"),
        repo_head_author_name: String::from(author_name),
        repo_head_author_email: String::from(""),
    };
    assert_eq!(bundle_meta.base_props.repo, expected);

    // Fourth request should be telemetry
    assert_matches!(
        requests_iter.next().unwrap(),
        RequestPayload::TelemetryUploadMetrics(_)
    );

    // HINT: View CLI output with `cargo test -- --nocapture`
    println!("{assert}");
}

#[derive(Debug, Clone, Copy)]
enum QuarantineConfigResponse {
    Disabled,
    None,
    Some,
    All,
}

#[derive(Debug, Clone, Copy)]
enum CreateBundleResponse {
    Error,
    Success,
}

#[tokio::test(flavor = "multi_thread")]
async fn do_not_quarantine_tests_when_quarantine_disabled_set() {
    let temp_dir = tempdir().unwrap();
    generate_mock_git_repo(&temp_dir);
    generate_mock_valid_junit_xmls(&temp_dir);
    generate_mock_codeowners(&temp_dir);

    let mut mock_server_builder = MockServerBuilder::new();

    lazy_static! {
        static ref QUARANTINE_CONFIG_RESPONSE: Arc<Mutex<QuarantineConfigResponse>> =
            Arc::new(Mutex::new(QuarantineConfigResponse::None));
    }
    mock_server_builder.set_get_quarantining_config_handler(
        |Json(get_quarantine_bulk_test_status_request): Json<GetQuarantineConfigRequest>| {
            let mut test_ids = get_quarantine_bulk_test_status_request
                .test_identifiers
                .into_iter()
                .map(|t| t.id)
                .collect::<Vec<_>>();
            let quarantine_config_response = *QUARANTINE_CONFIG_RESPONSE.lock().unwrap();
            let quarantined_tests = match quarantine_config_response {
                QuarantineConfigResponse::Disabled => Vec::new(),
                QuarantineConfigResponse::None => Vec::new(),
                QuarantineConfigResponse::Some => test_ids.split_off(1),
                QuarantineConfigResponse::All => test_ids,
            };
            let is_disabled = matches!(
                quarantine_config_response,
                QuarantineConfigResponse::Disabled
            );
            async move {
                Json(GetQuarantineConfigResponse {
                    is_disabled,
                    quarantined_tests,
                })
            }
        },
    );
    lazy_static! {
        static ref CREATE_BUNDLE_RESPONSE: Arc<Mutex<CreateBundleResponse>> =
            Arc::new(Mutex::new(CreateBundleResponse::Error));
    }
    mock_server_builder.set_create_bundle_handler(
        |State(state): State<SharedMockServerState>, _: Json<CreateBundleUploadRequest>| {
            let create_bundle_response = *CREATE_BUNDLE_RESPONSE.lock().unwrap();
            let result = match create_bundle_response {
                CreateBundleResponse::Error => Err(String::from("Server is down")),
                CreateBundleResponse::Success => {
                    let host = &state.host;
                    Ok(Json(CreateBundleUploadResponse {
                        id: String::from("test-bundle-upload-id"),
                        id_v2: String::from("test-bundle-upload-id-v2"),
                        url: format!("{host}/s3upload"),
                        key: String::from("unused"),
                    }))
                }
            };
            async { result }
        },
    );
    let state = mock_server_builder.spawn_mock_server().await;

    let mut command = CommandBuilder::upload(temp_dir.path(), state.host.clone())
        .disable_quarantining(true)
        .test_process_exit_code(1)
        .command();

    *CREATE_BUNDLE_RESPONSE.lock().unwrap() = CreateBundleResponse::Success;

    // there is a provided exit code, so all of the options below will default to failure
    // First run won't quarantine any tests
    *QUARANTINE_CONFIG_RESPONSE.lock().unwrap() = QuarantineConfigResponse::None;
    command.assert().failure();

    // Second run won't quarantine even when config generates 1 quarantined test
    *QUARANTINE_CONFIG_RESPONSE.lock().unwrap() = QuarantineConfigResponse::Some;
    command.assert().failure();

    // Third run won't quarantine even when config generates all tests quarantined
    *QUARANTINE_CONFIG_RESPONSE.lock().unwrap() = QuarantineConfigResponse::All;
    command.assert().failure();

    // Fourth run won't quarantine with quarantining disabled in the app
    *QUARANTINE_CONFIG_RESPONSE.lock().unwrap() = QuarantineConfigResponse::Disabled;
    command.assert().failure();

    // repeat the test with quarantining disabled with use-quarantining
    let mut command = CommandBuilder::upload(temp_dir.path(), state.host.clone())
        .use_quarantining(false)
        .test_process_exit_code(1)
        .command();

    *CREATE_BUNDLE_RESPONSE.lock().unwrap() = CreateBundleResponse::Success;

    // there is a provided exit code, so all of the options below will default to failure
    // First run won't quarantine any tests
    *QUARANTINE_CONFIG_RESPONSE.lock().unwrap() = QuarantineConfigResponse::None;
    command.assert().failure();

    // Second run won't quarantine even when config generates 1 quarantined test
    *QUARANTINE_CONFIG_RESPONSE.lock().unwrap() = QuarantineConfigResponse::Some;
    command.assert().failure();

    // Third run won't quarantine even when config generates all tests quarantined
    *QUARANTINE_CONFIG_RESPONSE.lock().unwrap() = QuarantineConfigResponse::All;
    command.assert().failure();

    // Fourth run won't quarantine with quarantining disabled in the app
    *QUARANTINE_CONFIG_RESPONSE.lock().unwrap() = QuarantineConfigResponse::Disabled;
    command.assert().failure();
}

#[tokio::test(flavor = "multi_thread")]
<<<<<<< HEAD
async fn uploaded_file_contains_updated_test_files() {
    let temp_dir = TempDir::with_prefix("not_hidden").unwrap();
    generate_mock_git_repo(&temp_dir);

    let inner_dir = temp_dir.path().join("inner_dir");
    fs::create_dir(inner_dir).unwrap();

    let test_location = temp_dir.path().join("inner_dir").join("test_file.ts");
    let mut test_file = fs::File::create(test_location).unwrap();
    write!(test_file, r#"it("does stuff", x)"#).unwrap();

    let junit_location = temp_dir.path().join("junit_file.xml");
=======
async fn uses_software_exit_code_if_upload_fails() {
    let temp_dir = tempdir().unwrap();
    generate_mock_git_repo(&temp_dir);

    let junit_location = temp_dir.path().join("junit.xml");
    let mut junit_file = fs::File::create(junit_location).unwrap();
    write!(junit_file, r#"
        <?xml version="1.0" encoding="UTF-8" ?>
        <testsuites name="vitest tests" tests="1" failures="0" errors="0" time="1.128069555">
            <testsuite name="src/constants/products-parser-server.test.ts" timestamp="2025-05-27T15:31:07.510Z" hostname="christian-cloudtop" tests="10" failures="0" errors="0" skipped="0" time="0.007118101">
                <testcase classname="src/constants/products-parser-server.test.ts" name="Product Parsers &gt; Server-side parsers &gt; has parsers for all products" time="0.001408508">
                    <failure>
                        Test failed
                    </failure>
                </testcase>
            </testsuite>
        </testsuites">
    "#).unwrap();

    let mut mock_server_builder = MockServerBuilder::new();
    mock_server_builder.set_s3_upload_handler(
        |_: State<SharedMockServerState>, _: Json<CreateBundleUploadRequest>| async {
            Err::<String, String>(String::from("Upload is broke"))
        },
    );
    let state = mock_server_builder.spawn_mock_server().await;

    let assert = CommandBuilder::upload(temp_dir.path(), state.host.clone())
        .disable_quarantining(false)
        .use_quarantining(true)
        .junit_paths("junit.xml")
        .command()
        .assert()
        .code(predicate::eq(exitcode::SOFTWARE));

    // HINT: View CLI output with `cargo test -- --nocapture`
    println!("{assert}");
}

#[tokio::test(flavor = "multi_thread")]
async fn uses_failure_exit_code_if_unquarantined_tests_fail() {
    let temp_dir = tempdir().unwrap();
    generate_mock_git_repo(&temp_dir);

    let junit_location = temp_dir.path().join("junit.xml");
>>>>>>> 255065a3
    let mut junit_file = fs::File::create(junit_location).unwrap();
    write!(junit_file, r#"
        <?xml version="1.0" encoding="UTF-8" ?>
        <testsuites name="vitest tests" tests="1" failures="0" errors="0" time="1.128069555">
<<<<<<< HEAD
            <testsuite name="test_file.ts" timestamp="2025-05-27T15:31:07.510Z" hostname="christian-cloudtop" tests="10" failures="0" errors="0" skipped="0" time="0.007118101">
                <testcase classname="test_file.ts" name="Product Parsers &gt; Server-side parsers &gt; has parsers for all products" time="0.001408508">
=======
            <testsuite name="src/constants/products-parser-server.test.ts" timestamp="2025-05-27T15:31:07.510Z" hostname="christian-cloudtop" tests="10" failures="0" errors="0" skipped="0" time="0.007118101">
                <testcase classname="src/constants/products-parser-server.test.ts" name="Product Parsers &gt; Server-side parsers &gt; has parsers for all products" time="0.001408508">
                    <failure>
                        Test failed
                    </failure>
>>>>>>> 255065a3
                </testcase>
            </testsuite>
        </testsuites>
    "#).unwrap();

<<<<<<< HEAD
    let state = MockServerBuilder::new().spawn_mock_server().await;
    let assert = CommandBuilder::upload(temp_dir.path(), state.host.clone())
        .junit_paths("junit_file.xml")
        .command()
        .assert()
        .success();

    let requests = state.requests.lock().unwrap().clone();
    assert_eq!(requests.len(), 3);

    let file_upload = assert_matches!(requests.get(1).unwrap(), RequestPayload::S3Upload(d) => d);
    let file = fs::File::open(file_upload.join("meta.json")).unwrap();
    let reader = BufReader::new(file);
    let bundle_meta: BundleMeta = serde_json::from_reader(reader).unwrap();
    let internal_bundled_file = bundle_meta.internal_bundled_file.as_ref().unwrap();
    let bin = fs::read(file_upload.join(&internal_bundled_file.path)).unwrap();
    let report = proto::test_context::test_run::TestResult::decode(&*bin).unwrap();

    assert_eq!(report.test_case_runs.len(), 1);
    let test_case_run = &report.test_case_runs.first().unwrap();
    assert_eq!(test_case_run.classname, "test_file.ts");
    assert_eq!(test_case_run.file, "inner_dir/test_file.ts");

=======
    let mock_server_builder = MockServerBuilder::new();
    let state = mock_server_builder.spawn_mock_server().await;

    let assert = CommandBuilder::upload(temp_dir.path(), state.host.clone())
        .disable_quarantining(false)
        .use_quarantining(true)
        .junit_paths("junit.xml")
        .command()
        .assert()
        .code(predicate::eq(EXIT_FAILURE));

    // HINT: View CLI output with `cargo test -- --nocapture`
    println!("{assert}");
}

#[tokio::test(flavor = "multi_thread")]
async fn uses_passed_exit_code_if_unquarantined_tests_fail() {
    let temp_dir = tempdir().unwrap();
    generate_mock_git_repo(&temp_dir);

    let junit_location = temp_dir.path().join("junit.xml");
    let mut junit_file = fs::File::create(junit_location).unwrap();
    write!(junit_file, r#"
        <?xml version="1.0" encoding="UTF-8" ?>
        <testsuites name="vitest tests" tests="1" failures="0" errors="0" time="1.128069555">
            <testsuite name="src/constants/products-parser-server.test.ts" timestamp="2025-05-27T15:31:07.510Z" hostname="christian-cloudtop" tests="10" failures="0" errors="0" skipped="0" time="0.007118101">
                <testcase classname="src/constants/products-parser-server.test.ts" name="Product Parsers &gt; Server-side parsers &gt; has parsers for all products" time="0.001408508">
                    <failure>
                        Test failed
                    </failure>
                </testcase>
            </testsuite>
        </testsuites">
    "#).unwrap();

    let mock_server_builder = MockServerBuilder::new();
    let state = mock_server_builder.spawn_mock_server().await;

    let assert = CommandBuilder::upload(temp_dir.path(), state.host.clone())
        .disable_quarantining(false)
        .use_quarantining(true)
        .junit_paths("junit.xml")
        .test_process_exit_code(123)
        .command()
        .assert()
        .code(predicate::eq(123));

    // HINT: View CLI output with `cargo test -- --nocapture`
>>>>>>> 255065a3
    println!("{assert}");
}<|MERGE_RESOLUTION|>--- conflicted
+++ resolved
@@ -1336,20 +1336,6 @@
 }
 
 #[tokio::test(flavor = "multi_thread")]
-<<<<<<< HEAD
-async fn uploaded_file_contains_updated_test_files() {
-    let temp_dir = TempDir::with_prefix("not_hidden").unwrap();
-    generate_mock_git_repo(&temp_dir);
-
-    let inner_dir = temp_dir.path().join("inner_dir");
-    fs::create_dir(inner_dir).unwrap();
-
-    let test_location = temp_dir.path().join("inner_dir").join("test_file.ts");
-    let mut test_file = fs::File::create(test_location).unwrap();
-    write!(test_file, r#"it("does stuff", x)"#).unwrap();
-
-    let junit_location = temp_dir.path().join("junit_file.xml");
-=======
 async fn uses_software_exit_code_if_upload_fails() {
     let temp_dir = tempdir().unwrap();
     generate_mock_git_repo(&temp_dir);
@@ -1395,51 +1381,20 @@
     generate_mock_git_repo(&temp_dir);
 
     let junit_location = temp_dir.path().join("junit.xml");
->>>>>>> 255065a3
     let mut junit_file = fs::File::create(junit_location).unwrap();
     write!(junit_file, r#"
         <?xml version="1.0" encoding="UTF-8" ?>
         <testsuites name="vitest tests" tests="1" failures="0" errors="0" time="1.128069555">
-<<<<<<< HEAD
-            <testsuite name="test_file.ts" timestamp="2025-05-27T15:31:07.510Z" hostname="christian-cloudtop" tests="10" failures="0" errors="0" skipped="0" time="0.007118101">
-                <testcase classname="test_file.ts" name="Product Parsers &gt; Server-side parsers &gt; has parsers for all products" time="0.001408508">
-=======
             <testsuite name="src/constants/products-parser-server.test.ts" timestamp="2025-05-27T15:31:07.510Z" hostname="christian-cloudtop" tests="10" failures="0" errors="0" skipped="0" time="0.007118101">
                 <testcase classname="src/constants/products-parser-server.test.ts" name="Product Parsers &gt; Server-side parsers &gt; has parsers for all products" time="0.001408508">
                     <failure>
                         Test failed
                     </failure>
->>>>>>> 255065a3
                 </testcase>
             </testsuite>
         </testsuites>
     "#).unwrap();
 
-<<<<<<< HEAD
-    let state = MockServerBuilder::new().spawn_mock_server().await;
-    let assert = CommandBuilder::upload(temp_dir.path(), state.host.clone())
-        .junit_paths("junit_file.xml")
-        .command()
-        .assert()
-        .success();
-
-    let requests = state.requests.lock().unwrap().clone();
-    assert_eq!(requests.len(), 3);
-
-    let file_upload = assert_matches!(requests.get(1).unwrap(), RequestPayload::S3Upload(d) => d);
-    let file = fs::File::open(file_upload.join("meta.json")).unwrap();
-    let reader = BufReader::new(file);
-    let bundle_meta: BundleMeta = serde_json::from_reader(reader).unwrap();
-    let internal_bundled_file = bundle_meta.internal_bundled_file.as_ref().unwrap();
-    let bin = fs::read(file_upload.join(&internal_bundled_file.path)).unwrap();
-    let report = proto::test_context::test_run::TestResult::decode(&*bin).unwrap();
-
-    assert_eq!(report.test_case_runs.len(), 1);
-    let test_case_run = &report.test_case_runs.first().unwrap();
-    assert_eq!(test_case_run.classname, "test_file.ts");
-    assert_eq!(test_case_run.file, "inner_dir/test_file.ts");
-
-=======
     let mock_server_builder = MockServerBuilder::new();
     let state = mock_server_builder.spawn_mock_server().await;
 
@@ -1488,6 +1443,55 @@
         .code(predicate::eq(123));
 
     // HINT: View CLI output with `cargo test -- --nocapture`
->>>>>>> 255065a3
+    println!("{assert}");
+}
+
+#[tokio::test(flavor = "multi_thread")]
+async fn uploaded_file_contains_updated_test_files() {
+    let temp_dir = TempDir::with_prefix("not_hidden").unwrap();
+    generate_mock_git_repo(&temp_dir);
+
+    let inner_dir = temp_dir.path().join("inner_dir");
+    fs::create_dir(inner_dir).unwrap();
+
+    let test_location = temp_dir.path().join("inner_dir").join("test_file.ts");
+    let mut test_file = fs::File::create(test_location).unwrap();
+    write!(test_file, r#"it("does stuff", x)"#).unwrap();
+
+    let junit_location = temp_dir.path().join("junit_file.xml");
+    let mut junit_file = fs::File::create(junit_location).unwrap();
+    write!(junit_file, r#"
+        <?xml version="1.0" encoding="UTF-8" ?>
+        <testsuites name="vitest tests" tests="1" failures="0" errors="0" time="1.128069555">
+            <testsuite name="test_file.ts" timestamp="2025-05-27T15:31:07.510Z" hostname="christian-cloudtop" tests="10" failures="0" errors="0" skipped="0" time="0.007118101">
+                <testcase classname="test_file.ts" name="Product Parsers &gt; Server-side parsers &gt; has parsers for all products" time="0.001408508">
+                </testcase>
+            </testsuite>
+        </testsuites>
+    "#).unwrap();
+
+    let state = MockServerBuilder::new().spawn_mock_server().await;
+    let assert = CommandBuilder::upload(temp_dir.path(), state.host.clone())
+        .junit_paths("junit_file.xml")
+        .command()
+        .assert()
+        .success();
+
+    let requests = state.requests.lock().unwrap().clone();
+    assert_eq!(requests.len(), 3);
+
+    let file_upload = assert_matches!(requests.get(1).unwrap(), RequestPayload::S3Upload(d) => d);
+    let file = fs::File::open(file_upload.join("meta.json")).unwrap();
+    let reader = BufReader::new(file);
+    let bundle_meta: BundleMeta = serde_json::from_reader(reader).unwrap();
+    let internal_bundled_file = bundle_meta.internal_bundled_file.as_ref().unwrap();
+    let bin = fs::read(file_upload.join(&internal_bundled_file.path)).unwrap();
+    let report = proto::test_context::test_run::TestResult::decode(&*bin).unwrap();
+
+    assert_eq!(report.test_case_runs.len(), 1);
+    let test_case_run = &report.test_case_runs.first().unwrap();
+    assert_eq!(test_case_run.classname, "test_file.ts");
+    assert_eq!(test_case_run.file, "inner_dir/test_file.ts");
+
     println!("{assert}");
 }