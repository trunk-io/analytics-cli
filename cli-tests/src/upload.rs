--- conflicted
+++ resolved
@@ -606,7 +606,7 @@
     *CREATE_BUNDLE_RESPONSE.lock().unwrap() = CreateBundleResponse::Success;
     command.assert().success();
 }
-<<<<<<< HEAD
+
 #[tokio::test(flavor = "multi_thread")]
 async fn is_ok_on_unauthorized() {
     let temp_dir = tempdir().unwrap();
@@ -686,7 +686,7 @@
     let mut command = CommandBuilder::upload(temp_dir.path(), state.host.clone()).command();
 
     command.assert().failure();
-=======
+}
 
 #[tokio::test(flavor = "multi_thread")]
 async fn telemetry_upload_metrics_on_upload_failure() {
@@ -778,5 +778,4 @@
 
     // HINT: View CLI output with `cargo test -- --nocapture`
     println!("{assert}");
->>>>>>> 13443e96
 }