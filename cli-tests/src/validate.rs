use predicates::prelude::*;
<<<<<<< HEAD
use tempfile::{tempdir, TempDir};
=======
use superconsole::{
    style::{style, Color, Stylize},
    Line, Span,
};
use tempfile::tempdir;
>>>>>>> 9b922909

use crate::{
    command_builder::CommandBuilder,
    utils::{
        generate_mock_codeowners, generate_mock_git_repo, generate_mock_invalid_junit_xmls,
        generate_mock_missing_filepath_suboptimal_junit_xmls, generate_mock_suboptimal_junit_xmls,
        generate_mock_valid_junit_xmls, write_junit_xml_to_dir,
    },
};

#[test]
fn validate_success() {
    let temp_dir = tempdir().unwrap();
    generate_mock_valid_junit_xmls(&temp_dir);
    generate_mock_codeowners(&temp_dir);

    let assert = CommandBuilder::validate(temp_dir.path())
        .command()
        .assert()
        .success()
        .stderr(predicate::str::contains(
            Line::from_iter([
                Span::new_styled(style(String::from("0")).with(Color::Red)).unwrap(),
                Span::new_unstyled(String::from(" errors")).unwrap(),
            ])
            .render(),
        ))
        .stderr(predicate::str::contains(
            Line::from_iter([
                Span::new_styled(style(String::from("0")).with(Color::Green)).unwrap(),
                Span::new_unstyled(String::from(" valid files, ")).unwrap(),
                Span::new_styled(style(String::from("1")).with(Color::Yellow)).unwrap(),
                Span::new_unstyled(String::from(" file with warnings, and ")).unwrap(),
                Span::new_styled(style(String::from("0")).with(Color::Red)).unwrap(),
                Span::new_unstyled(String::from(" files with errors, with 1 file total")).unwrap(),
            ])
            .render(),
        ))
        .stderr(predicate::str::contains("Checking for codeowners file..."))
        .stderr(predicate::str::contains("Found codeowners path:"));

    println!("{assert}");
}

#[test]
fn validate_junit_and_bep() {
    let temp_dir = tempdir().unwrap();

    let assert = CommandBuilder::validate(temp_dir.path())
        .bazel_bep_path("bep.json")
        .command()
        .arg("--junit-paths")
        .arg("./*")
        .assert()
        .failure()
        .stderr(predicate::str::contains("the argument '--bazel-bep-path <BAZEL_BEP_PATH>' cannot be used with '--junit-paths <JUNIT_PATHS>'"));

    println!("{assert}");
}

#[test]
fn validate_no_junits() {
    let temp_dir = tempdir().unwrap();

    let assert = CommandBuilder::validate(temp_dir.path())
        .command()
        .assert()
        .failure()
        .stderr(predicate::str::contains(
            "No test output files found to validate",
        ));

    println!("{assert}");
}

#[test]
fn validate_empty_junit_paths() {
    let temp_dir = tempdir().unwrap();

    let assert = CommandBuilder::validate(temp_dir.path())
        .junit_paths("")
        .command()
        .assert()
        .failure()
        .stderr(predicate::str::contains(
            "error: a value is required for '--junit-paths <JUNIT_PATHS>' but none was supplied",
        ));

    println!("{assert}");
}

#[test]
fn validate_invalid_junits_no_codeowners() {
    let temp_dir = tempdir().unwrap();
    generate_mock_invalid_junit_xmls(&temp_dir);

    let assert = CommandBuilder::validate(temp_dir.path())
        .command()
        .assert()
        .failure()
        .stderr(predicate::str::contains(
            Line::from_iter([
                Span::new_styled(style(String::from("0")).with(Color::Yellow)).unwrap(),
                Span::new_unstyled(String::from(" warnings, and ")).unwrap(),
                Span::new_styled(style(String::from("1")).with(Color::Red)).unwrap(),
                Span::new_unstyled(String::from(" error")).unwrap(),
            ])
            .render(),
        ))
        .stderr(predicate::str::contains("test suite names are missing"))
        .stderr(predicate::str::contains("Checking for codeowners file..."))
        .stderr(predicate::str::contains("No codeowners file found"));

    println!("{assert}");
}

#[test]
fn validate_empty_xml() {
    let temp_dir = tempdir().unwrap();
    let empty_xml = "";
    write_junit_xml_to_dir(empty_xml, &temp_dir);

    let assert = CommandBuilder::validate(temp_dir.path())
        .command()
        .assert()
        .success()
        .stderr(predicate::str::contains(
            Line::from_iter([
                Span::new_styled(style(String::from("1")).with(Color::Yellow)).unwrap(),
                Span::new_unstyled(String::from(" warning, and ")).unwrap(),
                Span::new_styled(style(String::from("0")).with(Color::Red)).unwrap(),
                Span::new_unstyled(String::from(" errors")).unwrap(),
            ])
            .render(),
        ))
        .stderr(predicate::str::contains("no reports found"));

    println!("{assert}");
}

#[test]
fn validate_invalid_xml() {
    let temp_dir = tempdir().unwrap();
    let invalid_xml = "<bad<attrs<><><";
    write_junit_xml_to_dir(invalid_xml, &temp_dir);

    let assert = CommandBuilder::validate(temp_dir.path())
        .command()
        .assert()
        .failure()
        .stderr(predicate::str::contains(
            Line::from_iter([
                Span::new_styled(style(String::from("0")).with(Color::Yellow)).unwrap(),
                Span::new_unstyled(String::from(" warnings, and ")).unwrap(),
                Span::new_styled(style(String::from("1")).with(Color::Red)).unwrap(),
                Span::new_unstyled(String::from(" error")).unwrap(),
            ])
            .render(),
        ))
        .stderr(predicate::str::contains("syntax error: tag not closed"));

    println!("{assert}");
}

#[test]
fn validate_suboptimal_junits() {
    let temp_dir = TempDir::with_prefix("not-hidden").unwrap();
    generate_mock_suboptimal_junit_xmls(&temp_dir);

    let assert = CommandBuilder::validate(temp_dir.path())
        .command()
        .assert()
        .success()
        .stderr(predicate::str::contains(
            Line::from_iter([
                Span::new_styled(style(String::from("1")).with(Color::Yellow)).unwrap(),
                Span::new_unstyled(String::from(" warning, and ")).unwrap(),
                Span::new_styled(style(String::from("0")).with(Color::Red)).unwrap(),
                Span::new_unstyled(String::from(" errors")).unwrap(),
            ])
            .render(),
        ))
        .stderr(predicate::str::contains(
            "report has stale (> 1 hour(s)) timestamps",
        ));

    println!("{assert}");
}

#[test]
fn validate_missing_filepath_suboptimal_junits() {
    let temp_dir = tempdir().unwrap();
    generate_mock_git_repo(&temp_dir);
    generate_mock_missing_filepath_suboptimal_junit_xmls(&temp_dir);
    generate_mock_codeowners(&temp_dir);

    let assert = CommandBuilder::validate(temp_dir.path())
        .command()
        .assert()
        .success()
        .stderr(predicate::str::contains(
            Line::from_iter([
                Span::new_styled(style(String::from("2")).with(Color::Yellow)).unwrap(),
                Span::new_unstyled(String::from(" warnings, and ")).unwrap(),
                Span::new_styled(style(String::from("0")).with(Color::Red)).unwrap(),
                Span::new_unstyled(String::from(" errors")).unwrap(),
            ]).render(),
        ))
        .stderr(predicate::str::contains(
            "report has test cases with missing file or filepath",
        ))
        .stderr(predicate::str::contains(
            "CODEOWNERS found but test cases are missing filepaths. We will not be able to correlate flaky tests with owners.",
        ));

    println!("{assert}");
}<|MERGE_RESOLUTION|>--- conflicted
+++ resolved
@@ -1,13 +1,9 @@
 use predicates::prelude::*;
-<<<<<<< HEAD
 use tempfile::{tempdir, TempDir};
-=======
 use superconsole::{
     style::{style, Color, Stylize},
     Line, Span,
 };
-use tempfile::tempdir;
->>>>>>> 9b922909
 
 use crate::{
     command_builder::CommandBuilder,
