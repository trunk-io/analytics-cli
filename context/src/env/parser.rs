--- conflicted
+++ resolved
@@ -1,9 +1,5 @@
 #[cfg(feature = "ruby")]
-<<<<<<< HEAD
-use magnus::value::ReprValue;
-=======
 use magnus::{value::ReprValue, Module, Object};
->>>>>>> 2b9ff5f9
 #[cfg(feature = "pyo3")]
 use pyo3::prelude::*;
 #[cfg(feature = "pyo3")]
@@ -71,41 +67,6 @@
     Drone,
 }
 
-<<<<<<< HEAD
-impl CIPlatform {
-    pub fn new(platform: i32) -> Self {
-        match platform {
-            0 => CIPlatform::GitHubActions,
-            1 => CIPlatform::JenkinsPipeline,
-            2 => CIPlatform::CircleCI,
-            3 => CIPlatform::Buildkite,
-            4 => CIPlatform::Semaphore,
-            5 => CIPlatform::TravisCI,
-            6 => CIPlatform::Webappio,
-            7 => CIPlatform::AWSCodeBuild,
-            8 => CIPlatform::BitbucketPipelines,
-            9 => CIPlatform::AzurePipelines,
-            10 => CIPlatform::GitLabCI,
-            11 => CIPlatform::Drone,
-            // TODO
-            _ => CIPlatform::GitHubActions,
-        }
-    }
-    pub fn to_string(&self) -> &str {
-        match self {
-            CIPlatform::GitHubActions => ci_platform_env_key::GITHUB_ACTIONS,
-            CIPlatform::JenkinsPipeline => ci_platform_env_key::JENKINS_PIPELINE,
-            CIPlatform::CircleCI => ci_platform_env_key::CIRCLECI,
-            CIPlatform::Buildkite => ci_platform_env_key::BUILDKITE,
-            CIPlatform::Semaphore => ci_platform_env_key::SEMAPHORE,
-            CIPlatform::TravisCI => ci_platform_env_key::TRAVIS_CI,
-            CIPlatform::Webappio => ci_platform_env_key::WEBAPPIO,
-            CIPlatform::AWSCodeBuild => ci_platform_env_key::AWS_CODEBUILD,
-            CIPlatform::BitbucketPipelines => ci_platform_env_key::BITBUCKET,
-            CIPlatform::AzurePipelines => ci_platform_env_key::AZURE_PIPELINES,
-            CIPlatform::GitLabCI => ci_platform_env_key::GITLAB_CI,
-            CIPlatform::Drone => ci_platform_env_key::DRONE,
-=======
 #[cfg(feature = "ruby")]
 impl CIPlatform {
     pub fn to_string(&self) -> &str {
@@ -122,7 +83,6 @@
             CIPlatform::AzurePipelines => "AZURE_PIPELINES",
             CIPlatform::GitLabCI => "GITLAB_CI",
             CIPlatform::Drone => "DRONE",
->>>>>>> 2b9ff5f9
         }
     }
 }
