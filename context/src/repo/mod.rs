use anyhow::Context;
use lazy_static::lazy_static;
#[cfg(feature = "pyo3")]
use pyo3::prelude::*;
#[cfg(feature = "pyo3")]
use pyo3_stub_gen::derive::{gen_stub_pyclass, gen_stub_pymethods};
use regex::Regex;
use serde::{Deserialize, Serialize};
use std::path::PathBuf;
#[cfg(feature = "git-access")]
use std::process::Command;
#[cfg(feature = "wasm")]
use wasm_bindgen::prelude::*;

pub mod validator;

pub const GIT_REMOTE_ORIGIN_URL_CONFIG: &str = "remote.origin.url";

lazy_static! {
    static ref GH_MERGE_BRANCH_REGEX: Regex =
        Regex::new(r"refs\/remotes\/pull\/[0-9]+\/merge").unwrap();
}

#[derive(Debug, Clone, Default)]
struct BundleRepoOptions {
    repo_root: Option<PathBuf>,
    repo_url: Option<String>,
    repo_head_sha: Option<String>,
    repo_head_branch: Option<String>,
    repo_head_commit_epoch: Option<i64>,
}

#[cfg_attr(feature = "pyo3", gen_stub_pyclass, pyclass(get_all))]
#[cfg_attr(feature = "wasm", wasm_bindgen(getter_with_clone))]
<<<<<<< HEAD
#[cfg_attr(
    feature = "ruby",
    magnus::wrap(class = "BundleRepo", free_immediately, size)
)]
#[derive(Debug, Clone, Default, Serialize, Deserialize)]
=======
#[derive(Debug, Clone, Default, Serialize, Deserialize, PartialEq, Eq)]
>>>>>>> a980761f
pub struct BundleRepo {
    pub repo: RepoUrlParts,
    pub repo_root: String,
    pub repo_url: String,
    pub repo_head_sha: String,
    /// Added in v0.5.34
    pub repo_head_sha_short: Option<String>,
    pub repo_head_branch: String,
    pub repo_head_commit_epoch: i64,
    pub repo_head_commit_message: String,
    pub repo_head_author_name: String,
    pub repo_head_author_email: String,
}

impl BundleRepo {
    const SHORT_SHA_LEN: usize = 7;

    pub fn new(
        repo_root: Option<String>,
        repo_url: Option<String>,
        repo_head_sha: Option<String>,
        repo_head_branch: Option<String>,
        repo_head_commit_epoch: Option<String>,
    ) -> anyhow::Result<BundleRepo> {
        #[allow(unused_mut)]
        let mut bundle_repo_options = BundleRepoOptions {
            repo_root: repo_root
                .as_ref()
                .map(|repo_root| PathBuf::from(repo_root))
                .or_else(|| std::env::current_dir().ok()),
            repo_url,
            repo_head_sha,
            repo_head_branch,
            repo_head_commit_epoch: repo_head_commit_epoch.and_then(|s| s.parse().ok()),
        };
        #[allow(unused_mut)]
        let mut head_commit_message = None;
        #[allow(unused_mut)]
        let mut head_commit_author = None;

        #[cfg(feature = "git-access")]
        {
            let git_repo = bundle_repo_options
                .repo_root
                .as_ref()
                .and_then(|dir| gix::open(dir).ok())
                .context(format!(
                    "Failed to open git repository at {:?}",
                    bundle_repo_options
                        .repo_root
                        .clone()
                        .unwrap_or(PathBuf::from(""))
                ))?;

            bundle_repo_options.repo_url = bundle_repo_options.repo_url.or_else(|| {
                git_repo
                    .config_snapshot()
                    .string(GIT_REMOTE_ORIGIN_URL_CONFIG)
                    .map(|s| s.to_string())
            });

            if let Ok(mut git_head) = git_repo.head() {
                bundle_repo_options.repo_head_branch = bundle_repo_options
                    .repo_head_branch
                    .or_else(|| git_head.referent_name().map(|s| s.as_bstr().to_string()))
                    .or_else(|| {
                        Self::git_head_branch_from_remote_branches(&git_repo)
                            .ok()
                            .flatten()
                    });

                if let Ok(mut commit) = git_head.peel_to_commit_in_place() {
                    commit = Self::resolve_repo_head_commit(
                        &git_repo,
                        commit,
                        bundle_repo_options
                            .repo_head_branch
                            .clone()
                            .unwrap_or_default(),
                    );

                    bundle_repo_options.repo_head_sha = bundle_repo_options
                        .repo_head_sha
                        .or_else(|| Some(commit.id().to_string()));
                    bundle_repo_options.repo_head_commit_epoch = bundle_repo_options
                        .repo_head_commit_epoch
                        .or_else(|| commit.time().ok().map(|time| time.seconds));
                    head_commit_message = commit.message().map(|msg| msg.title.to_string()).ok();
                    head_commit_author = commit
                        .author()
                        .ok()
                        .map(|signature| signature.to_owned())
                        .map(|a| (a.name.to_string(), a.email.to_string()));
                }
            }
        }

        // Require URL which should be known at this point.
        let repo_url = bundle_repo_options
            .repo_url
            .context("failed to get repo URL")?;
        let repo_url_parts =
            RepoUrlParts::from_url(&repo_url).context("failed to parse repo URL")?;
        let (repo_head_author_name, repo_head_author_email) =
            head_commit_author.unwrap_or_default();
        let repo_head_sha = bundle_repo_options.repo_head_sha.unwrap_or_default();
        let repo_head_sha_short =
            &repo_head_sha[..std::cmp::min(Self::SHORT_SHA_LEN, repo_head_sha.len())];
        Ok(BundleRepo {
            repo: repo_url_parts,
            repo_root: bundle_repo_options
                .repo_root
                .and_then(|p| p.to_str().map(String::from))
                .unwrap_or_default(),
            repo_url,
            repo_head_branch: bundle_repo_options.repo_head_branch.unwrap_or_default(),
            repo_head_sha: repo_head_sha.clone(),
            repo_head_sha_short: Some(repo_head_sha_short.to_string()),
            repo_head_commit_epoch: bundle_repo_options
                .repo_head_commit_epoch
                .unwrap_or_default(),
            repo_head_commit_message: head_commit_message.unwrap_or_default(),
            repo_head_author_name,
            repo_head_author_email,
        })
    }

    #[cfg(feature = "git-access")]
    fn git_head_branch_from_remote_branches(
        git_repo: &gix::Repository,
    ) -> anyhow::Result<Option<String>> {
        for remote_branch in git_repo
            .references()?
            .remote_branches()?
            .filter_map(Result::ok)
        {
            if let Some(target_id) = remote_branch.target().try_id() {
                if target_id.as_bytes() == remote_branch.id().as_bytes() {
                    return Ok(remote_branch.name().to_path().to_str().map(String::from));
                }
            }
        }
        Ok(None)
    }

    #[cfg(feature = "git-access")]
    fn resolve_repo_head_commit<'a>(
        git_repo: &'a gix::Repository,
        current_commit: gix::Commit<'a>,
        repo_head_branch: String,
    ) -> gix::Commit<'a> {
        // for GH actions, grab PR branch HEAD commit, not the PR merge commit
        if GH_MERGE_BRANCH_REGEX.is_match(&repo_head_branch)
            && current_commit.parent_ids().count() == 2
        {
            log::info!("Detected merge commit");

            // attempt to grab PR commit if fetch --depth=2 was done upstream
            if let Some(pr_head_id) = current_commit.parent_ids().last() {
                if let Ok(pr_head_commit) = git_repo.find_commit(pr_head_id) {
                    log::info!(
                        "Found PR branch HEAD commit with SHA {}, using this as commit",
                        pr_head_commit.id().to_string()
                    );
                    return pr_head_commit;
                }
            }

            log::info!("PR branch HEAD commit not found, fetching remote with --depth=2...");
            let branch_to_fetch = repo_head_branch.replace("remotes/", "");
            match Command::new("git")
                .arg("fetch")
                .arg("--depth=2")
                .arg("origin")
                .arg(branch_to_fetch)
                .output()
            {
                Ok(fetch_output) => {
                    if !fetch_output.status.success() {
                        log::info!(
                            "Received unsuccessful status after fetch: {}. Defaulting to merge commit with SHA {}",
                            fetch_output.status,
                            current_commit.id().to_string(),
                        );
                        return current_commit;
                    }
                }
                Err(e) => {
                    log::info!(
                        "Encountered error during fetch: {}. Defaulting to merge commit with SHA {}",
                        e,
                        current_commit.id().to_string(),
                    );
                    return current_commit;
                }
            }

            if let Some(pr_head_id) = current_commit.parent_ids().last() {
                if let Ok(pr_head_commit) = git_repo.find_commit(pr_head_id) {
                    log::info!(
                        "Found PR branch HEAD commit with SHA {}, using this as commit",
                        pr_head_commit.id().to_string()
                    );
                    return pr_head_commit;
                }
            }

            log::info!(
                "PR branch HEAD commit not found. Defaulting to merge commit with SHA {}",
                current_commit.id().to_string()
            );
        }

        return current_commit;
    }
}

#[cfg(feature = "pyo3")]
#[gen_stub_pymethods]
#[pymethods]
impl BundleRepo {
    #[new]
    fn py_new(
        repo: RepoUrlParts,
        repo_root: String,
        repo_url: String,
        repo_head_sha: String,
        repo_head_sha_short: String,
        repo_head_branch: String,
        repo_head_commit_epoch: i64,
        repo_head_commit_message: String,
        repo_head_author_name: String,
        repo_head_author_email: String,
    ) -> Self {
        Self {
            repo,
            repo_root,
            repo_url,
            repo_head_sha,
            repo_head_sha_short: Some(repo_head_sha_short),
            repo_head_branch,
            repo_head_commit_epoch,
            repo_head_commit_message,
            repo_head_author_name,
            repo_head_author_email,
        }
    }
}

#[cfg(feature = "wasm")]
#[wasm_bindgen]
impl BundleRepo {
    #[wasm_bindgen(constructor)]
    pub fn js_new(
        repo: RepoUrlParts,
        repo_root: String,
        repo_url: String,
        repo_head_sha: String,
        repo_head_sha_short: String,
        repo_head_branch: String,
        repo_head_commit_epoch: i64,
        repo_head_commit_message: String,
        repo_head_author_name: String,
        repo_head_author_email: String,
    ) -> Self {
        Self {
            repo,
            repo_root,
            repo_url,
            repo_head_sha,
            repo_head_sha_short: Some(repo_head_sha_short),
            repo_head_branch,
            repo_head_commit_epoch,
            repo_head_commit_message,
            repo_head_author_name,
            repo_head_author_email,
        }
    }
}

#[cfg(feature = "ruby")]
impl BundleRepo {
    // magnus does not support anyhow::Error
    // https://github.com/matsadler/magnus/pull/71
    pub fn ruby_new(
        repo_root: Option<String>,
        repo_url: Option<String>,
        repo_head_sha: Option<String>,
        repo_head_branch: Option<String>,
        repo_head_commit_epoch: Option<String>,
    ) -> Self {
        let result = Self::new(
            repo_root,
            repo_url,
            repo_head_sha,
            repo_head_branch,
            repo_head_commit_epoch,
        );
        result.unwrap()
    }
}

/// The [`Repo` common type](https://github.com/trunk-io/trunk/blob/518397f/trunk/services/common/types/repo.ts#L10)
// NOTE: This is named `RepoUrlParts` to prevent confusion as to its purpose
#[cfg_attr(feature = "pyo3", gen_stub_pyclass, pyclass(get_all))]
#[cfg_attr(feature = "wasm", wasm_bindgen(getter_with_clone))]
#[magnus::wrap(class = "RepoUrlParts", free_immediately, size)]
#[derive(Debug, Clone, Default, Serialize, Deserialize, PartialEq, Eq)]
pub struct RepoUrlParts {
    pub host: String,
    pub owner: String,
    pub name: String,
}

impl RepoUrlParts {
    pub fn from_url(url: &str) -> anyhow::Result<Self> {
        let re1 = Regex::new(r"^(ssh|git|http|https|ftp|ftps)://([^/]*?@)?([^/]*)/(.+)/([^/]+)")?;
        let re2 = Regex::new(r"^([^/]*?@)([^/]*):(.+)/([^/]+)")?;

        let parts = if re1.is_match(url) {
            let caps = re1.captures(url).expect("failed to parse url");
            if caps.len() != 6 {
                return Err(anyhow::anyhow!(
                    "Invalid repo url format. Expected 6 parts: {:?} (url: {})",
                    caps,
                    url
                ));
            }
            let domain = caps.get(3).map(|m| m.as_str()).unwrap_or("");
            let owner = caps.get(4).map(|m| m.as_str()).unwrap_or("");
            let name = caps.get(5).map(|m| m.as_str()).unwrap_or("");
            (domain, owner, name)
        } else if re2.is_match(url) {
            let caps = re2.captures(url).expect("failed to parse url");
            if caps.len() != 5 {
                return Err(anyhow::anyhow!(
                    "Invalid repo url format. Expected 6 parts: {:?} (url: {})",
                    caps,
                    url
                ));
            }
            let domain = caps.get(2).map(|m| m.as_str()).unwrap_or("");
            let owner = caps.get(3).map(|m| m.as_str()).unwrap_or("");
            let name = caps.get(4).map(|m| m.as_str()).unwrap_or("");
            (domain, owner, name)
        } else {
            return Err(anyhow::anyhow!("Invalid repo url format: {}", url));
        };

        let host = parts.0.trim().to_string();
        let owner = parts.1.trim().to_string();
        let name = parts
            .2
            .trim()
            .trim_end_matches('/')
            .trim_end_matches(".git")
            .to_string();

        if host.is_empty() || owner.is_empty() || name.is_empty() {
            return Err(anyhow::anyhow!(
                "Invalid repo url format. Expected non-empty parts: {:?} (url: {})",
                parts,
                url
            ));
        }

        Ok(Self { host, owner, name })
    }

    pub fn repo_full_name(&self) -> String {
        format!("{}/{}/{}", self.host, self.owner, self.name)
    }
}

#[cfg(feature = "pyo3")]
#[gen_stub_pymethods]
#[pymethods]
impl RepoUrlParts {
    #[new]
    fn py_new(host: String, owner: String, name: String) -> Self {
        Self { host, owner, name }
    }
}

#[cfg(feature = "wasm")]
#[wasm_bindgen]
impl RepoUrlParts {
    #[wasm_bindgen(constructor)]
    pub fn js_new(host: String, owner: String, name: String) -> Self {
        Self { host, owner, name }
    }
}<|MERGE_RESOLUTION|>--- conflicted
+++ resolved
@@ -32,15 +32,11 @@
 
 #[cfg_attr(feature = "pyo3", gen_stub_pyclass, pyclass(get_all))]
 #[cfg_attr(feature = "wasm", wasm_bindgen(getter_with_clone))]
-<<<<<<< HEAD
 #[cfg_attr(
     feature = "ruby",
     magnus::wrap(class = "BundleRepo", free_immediately, size)
 )]
-#[derive(Debug, Clone, Default, Serialize, Deserialize)]
-=======
 #[derive(Debug, Clone, Default, Serialize, Deserialize, PartialEq, Eq)]
->>>>>>> a980761f
 pub struct BundleRepo {
     pub repo: RepoUrlParts,
     pub repo_root: String,
