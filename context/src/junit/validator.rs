use std::{cmp::Ordering, collections::HashSet, fmt};

use chrono::{DateTime, FixedOffset, TimeDelta, Utc};
#[cfg(feature = "pyo3")]
use pyo3::prelude::*;
#[cfg(feature = "pyo3")]
use pyo3_stub_gen::derive::{gen_stub_pyclass, gen_stub_pyclass_enum, gen_stub_pymethods};
use quick_junit::{Report, TestCase, TestSuite};
use thiserror::Error;
#[cfg(feature = "wasm")]
use wasm_bindgen::prelude::*;

<<<<<<< HEAD
use crate::junit::file_extractor::filename_for_test_case;
use crate::repo::BundleRepo;
use crate::string_safety::{validate_field_len, FieldLen};
=======
use super::parser::extra_attrs;
use crate::{
    junit::junit_path::TestRunnerReport,
    string_safety::{validate_field_len, FieldLen},
};
>>>>>>> cf0814c3

pub const MAX_FIELD_LEN: usize = 1_000;

const TIMESTAMP_OLD_HOURS: u32 = 24;
const TIMESTAMP_STALE_HOURS: u32 = 1;

#[cfg_attr(feature = "pyo3", gen_stub_pyclass_enum, pyclass(eq, eq_int))]
#[cfg_attr(feature = "wasm", wasm_bindgen)]
#[derive(Debug, Copy, Clone, PartialEq, Eq, PartialOrd, Ord)]
pub enum JunitValidationLevel {
    Valid = 0,
    SubOptimal = 1,
    Invalid = 2,
}

impl Default for JunitValidationLevel {
    fn default() -> Self {
        Self::Valid
    }
}

#[derive(Debug, Clone, PartialEq, Eq, Hash)]
pub enum JunitValidationIssue<SO, I> {
    SubOptimal(SO),
    Invalid(I),
}

impl<SO: fmt::Display, I: fmt::Display> fmt::Display for JunitValidationIssue<SO, I> {
    fn fmt(&self, f: &mut fmt::Formatter<'_>) -> fmt::Result {
        match self {
            Self::SubOptimal(i) => write!(f, "{i}"),
            Self::Invalid(i) => write!(f, "{i}"),
        }
    }
}

impl<SO, I> From<&JunitValidationIssue<SO, I>> for JunitValidationLevel {
    fn from(value: &JunitValidationIssue<SO, I>) -> Self {
        match value {
            JunitValidationIssue::SubOptimal(..) => JunitValidationLevel::SubOptimal,
            JunitValidationIssue::Invalid(..) => JunitValidationLevel::Invalid,
        }
    }
}

#[cfg_attr(feature = "pyo3", gen_stub_pyclass_enum, pyclass(eq, eq_int))]
#[cfg_attr(feature = "wasm", wasm_bindgen)]
#[derive(Debug, Copy, Clone, PartialEq, Eq, PartialOrd, Ord)]
pub enum JunitValidationType {
    Report = 0,
    TestRunnerReport = 1,
    TestSuite = 2,
    TestCase = 3,
}

impl Default for JunitValidationType {
    fn default() -> Self {
        Self::Report
    }
}

<<<<<<< HEAD
pub fn validate(report: &Report, repo: &BundleRepo) -> JunitReportValidation {
=======
pub fn validate(
    report: &Report,
    test_runner_report: Option<TestRunnerReport>,
) -> JunitReportValidation {
>>>>>>> cf0814c3
    let mut report_validation = JunitReportValidation::default();

    let now = Utc::now().fixed_offset();
    validate_test_runner_report(test_runner_report, now)
        .into_iter()
        .for_each(|i| {
            report_validation
                .test_runner_report
                .add_issue(TestRunnerReportValidationIssue::SubOptimal(i))
        });

    for test_suite in report.test_suites.iter() {
        let mut test_suite_validation = JunitTestSuiteValidation::default();

        match validate_field_len::<MAX_FIELD_LEN, _>(test_suite.name.as_str()) {
            FieldLen::Valid => (),
            FieldLen::TooShort(s) => {
                test_suite_validation.add_issue(JunitValidationIssue::Invalid(
                    JunitTestSuiteValidationIssueInvalid::TestSuiteNameTooShort(s),
                ));
            }
            FieldLen::TooLong(s) => {
                test_suite_validation.add_issue(JunitValidationIssue::SubOptimal(
                    JunitTestSuiteValidationIssueSubOptimal::TestSuiteNameTooLong(s),
                ));
            }
        };

        let mut valid_test_cases: Vec<TestCase> = Vec::new();
        for test_case in test_suite.test_cases.iter() {
            let mut test_case_validation = JunitTestCaseValidation::default();

            match validate_field_len::<MAX_FIELD_LEN, _>(test_case.name.as_str()) {
                FieldLen::Valid => (),
                FieldLen::TooShort(s) => {
                    test_case_validation.add_issue(JunitValidationIssue::Invalid(
                        JunitTestCaseValidationIssueInvalid::TestCaseNameTooShort(s),
                    ));
                }
                FieldLen::TooLong(s) => {
                    test_case_validation.add_issue(JunitValidationIssue::SubOptimal(
                        JunitTestCaseValidationIssueSubOptimal::TestCaseNameTooLong(s),
                    ));
                }
            };

            match validate_field_len::<MAX_FIELD_LEN, _>(filename_for_test_case(test_case, repo)) {
                FieldLen::Valid => (),
                FieldLen::TooShort(s) => {
                    test_case_validation.add_issue(JunitValidationIssue::SubOptimal(
                        JunitTestCaseValidationIssueSubOptimal::TestCaseFileOrFilepathTooShort(s),
                    ));
                }
                FieldLen::TooLong(s) => {
                    test_case_validation.add_issue(JunitValidationIssue::SubOptimal(
                        JunitTestCaseValidationIssueSubOptimal::TestCaseFileOrFilepathTooLong(s),
                    ));
                }
            };

            match validate_field_len::<MAX_FIELD_LEN, _>(
                test_case
                    .classname
                    .as_ref()
                    .map(|s| s.as_str())
                    .unwrap_or_default(),
            ) {
                FieldLen::Valid => (),
                FieldLen::TooShort(s) => {
                    test_case_validation.add_issue(JunitValidationIssue::SubOptimal(
                        JunitTestCaseValidationIssueSubOptimal::TestCaseClassnameTooShort(s),
                    ));
                }
                FieldLen::TooLong(s) => {
                    test_case_validation.add_issue(JunitValidationIssue::SubOptimal(
                        JunitTestCaseValidationIssueSubOptimal::TestCaseClassnameTooLong(s),
                    ));
                }
            };

            if test_case.time.or(test_suite.time).or(report.time).is_none() {
                test_case_validation.add_issue(JunitValidationIssue::SubOptimal(
                    JunitTestCaseValidationIssueSubOptimal::TestCaseNoTimeDuration,
                ));
            }

            validate_test_case_timestamp(
                test_case.timestamp,
                test_suite.timestamp,
                report.timestamp,
                test_runner_report,
                now,
            )
            .into_iter()
            .for_each(|i| test_case_validation.add_issue(JunitValidationIssue::SubOptimal(i)));

            if test_case_validation.level != JunitValidationLevel::Invalid {
                valid_test_cases.push(test_case.clone());
            }

            test_suite_validation.test_cases.push(test_case_validation);
        }

        if test_suite_validation.level != JunitValidationLevel::Invalid {
            let mut valid_test_suite = test_suite.clone();
            valid_test_suite.test_cases = valid_test_cases;
            report_validation.valid_test_suites.push(valid_test_suite);
        }

        report_validation.test_suites.push(test_suite_validation);
    }

    report_validation.derive_all_issues();

    report_validation
}

#[derive(Debug, Clone, Default)]
pub struct JunitReportValidation {
    pub all_issues: Vec<JunitValidationIssueType>,
    pub level: JunitValidationLevel,
    pub test_runner_report: TestRunnerReportValidation,
    pub test_suites: Vec<JunitTestSuiteValidation>,
    pub valid_test_suites: Vec<TestSuite>,
}

#[derive(Debug, Clone, PartialEq, Eq)]
pub enum JunitValidationIssueType {
    Report(JunitReportValidationIssue),
    TestRunnerReport(TestRunnerReportValidationIssue),
    TestSuite(JunitTestSuiteValidationIssue),
    TestCase(JunitTestCaseValidationIssue),
}

impl fmt::Display for JunitValidationIssueType {
    fn fmt(&self, f: &mut fmt::Formatter<'_>) -> fmt::Result {
        match self {
            JunitValidationIssueType::Report(i) => write!(f, "{i}"),
            JunitValidationIssueType::TestRunnerReport(i) => write!(f, "{i}"),
            JunitValidationIssueType::TestSuite(i) => write!(f, "{i}"),
            JunitValidationIssueType::TestCase(i) => write!(f, "{i}"),
        }
    }
}

impl From<&JunitValidationIssueType> for JunitValidationType {
    fn from(value: &JunitValidationIssueType) -> Self {
        match value {
            JunitValidationIssueType::Report(..) => JunitValidationType::Report,
            JunitValidationIssueType::TestRunnerReport(..) => JunitValidationType::TestRunnerReport,
            JunitValidationIssueType::TestSuite(..) => JunitValidationType::TestSuite,
            JunitValidationIssueType::TestCase(..) => JunitValidationType::TestCase,
        }
    }
}

impl From<&JunitValidationIssueType> for JunitValidationLevel {
    fn from(value: &JunitValidationIssueType) -> Self {
        match value {
            JunitValidationIssueType::Report(i) => JunitValidationLevel::from(i),
            JunitValidationIssueType::TestRunnerReport(i) => JunitValidationLevel::from(i),
            JunitValidationIssueType::TestSuite(i) => JunitValidationLevel::from(i),
            JunitValidationIssueType::TestCase(i) => JunitValidationLevel::from(i),
        }
    }
}

#[cfg_attr(feature = "pyo3", gen_stub_pyclass, pyclass(get_all))]
#[cfg_attr(feature = "wasm", wasm_bindgen(getter_with_clone))]
#[derive(Debug, Clone, Default, PartialEq, Eq)]
pub struct JunitReportValidationFlatIssue {
    pub level: JunitValidationLevel,
    pub error_type: JunitValidationType,
    pub error_message: String,
}

impl JunitReportValidation {
    pub fn all_issues(&self) -> &[JunitValidationIssueType] {
        &self.all_issues
    }

    pub fn all_issues_flat(&self) -> Vec<JunitReportValidationFlatIssue> {
        self.all_issues
            .iter()
            .map(|i| JunitReportValidationFlatIssue {
                level: JunitValidationLevel::from(i),
                error_type: JunitValidationType::from(i),
                error_message: i.to_string(),
            })
            .collect()
    }

    pub fn test_suites(&self) -> &[JunitTestSuiteValidation] {
        &self.test_suites
    }

    pub fn test_cases(&self) -> Vec<&JunitTestCaseValidation> {
        self.test_suites
            .iter()
            .flat_map(|test_suite| test_suite.test_cases())
            .collect()
    }

    pub fn max_level(&self) -> JunitValidationLevel {
        self.test_suites
            .iter()
            .map(|test_suite| test_suite.max_level())
            .max()
            .map_or(self.level, |l| l.max(self.level))
    }

    pub fn test_suites_max_level(&self) -> Option<JunitValidationLevel> {
        self.test_suites
            .iter()
            .map(|test_suite| test_suite.level)
            .max()
    }

    pub fn num_invalid_issues(&self) -> usize {
        self.all_issues
            .iter()
            .filter(|issue| JunitValidationLevel::from(*issue) == JunitValidationLevel::Invalid)
            .count()
    }

    pub fn num_suboptimal_issues(&self) -> usize {
        self.all_issues
            .iter()
            .filter(|issue| JunitValidationLevel::from(*issue) == JunitValidationLevel::SubOptimal)
            .count()
    }

    fn derive_all_issues(&mut self) {
        let mut report_level_issues: HashSet<JunitReportValidationIssue> = HashSet::new();
        let mut other_issues: Vec<JunitValidationIssueType> = Vec::new();

        for issue in &self.test_runner_report.issues {
            other_issues.push(JunitValidationIssueType::TestRunnerReport(issue.clone()));
        }

        for test_suite in &self.test_suites {
            for issue in &test_suite.issues {
                other_issues.push(JunitValidationIssueType::TestSuite(issue.clone()));
            }

            for test_case in &test_suite.test_cases {
                for issue in &test_case.issues {
                    if let Some(report_level_issue) = match issue {
                        JunitValidationIssue::SubOptimal(
                            JunitTestCaseValidationIssueSubOptimal::TestCaseFileOrFilepathTooShort(
                                ..,
                            ),
                        ) => Some(JunitValidationIssue::SubOptimal(
                            JunitReportValidationIssueSubOptimal::TestCasesFileOrFilepathMissing,
                        )),
                        JunitValidationIssue::SubOptimal(
                            JunitTestCaseValidationIssueSubOptimal::TestCaseNoTimestamp,
                        ) => Some(JunitValidationIssue::SubOptimal(
                            JunitReportValidationIssueSubOptimal::MissingTimestamps,
                        )),
                        JunitValidationIssue::SubOptimal(
                            JunitTestCaseValidationIssueSubOptimal::TestCaseFutureTimestamp(..),
                        ) => Some(JunitValidationIssue::SubOptimal(
                            JunitReportValidationIssueSubOptimal::FutureTimestamps,
                        )),
                        JunitValidationIssue::SubOptimal(
                            JunitTestCaseValidationIssueSubOptimal::TestCaseOldTimestamp(..),
                        ) => Some(JunitValidationIssue::SubOptimal(
                            JunitReportValidationIssueSubOptimal::OldTimestamps,
                        )),
                        JunitValidationIssue::SubOptimal(
                            JunitTestCaseValidationIssueSubOptimal::TestCaseStaleTimestamp(..),
                        ) => Some(JunitValidationIssue::SubOptimal(
                            JunitReportValidationIssueSubOptimal::StaleTimestamps,
                        )),
                        _ => None,
                    } {
                        report_level_issues.insert(report_level_issue);
                    } else {
                        other_issues.push(JunitValidationIssueType::TestCase(issue.clone()));
                    }
                }
            }
        }

        self.level = report_level_issues
            .iter()
            .map(JunitValidationLevel::from)
            .max()
            .map_or(self.level, |l| l.max(self.level));

        if self.level == JunitValidationLevel::Invalid {
            self.valid_test_suites.clear();
        }

        other_issues.extend(
            report_level_issues
                .iter()
                .map(|issue| JunitValidationIssueType::Report(issue.clone())),
        );

        other_issues.sort_by(|a, b| {
            match (JunitValidationLevel::from(a), JunitValidationLevel::from(b)) {
                (JunitValidationLevel::Invalid, JunitValidationLevel::SubOptimal) => Ordering::Less,
                (JunitValidationLevel::SubOptimal, JunitValidationLevel::Invalid) => {
                    Ordering::Greater
                }
                _ => a.to_string().cmp(&b.to_string()),
            }
        });

        self.all_issues = other_issues;
    }
}

pub type JunitReportValidationIssue =
    JunitValidationIssue<JunitReportValidationIssueSubOptimal, JunitReportValidationIssueInvalid>;

#[derive(Error, Debug, Clone, PartialEq, Eq, Hash)]
pub enum TestRunnerReportValidationIssueSubOptimal {
    #[error("test runner report start time has future timestamp")]
    StartTimeFutureTimestamp(DateTime<FixedOffset>),
    #[error(
        "test runner report start time has old (> {} hour(s)) timestamp",
        TIMESTAMP_OLD_HOURS
    )]
    StartTimeOldTimestamp(DateTime<FixedOffset>),
    #[error(
        "test runner report start time has stale (> {} hour(s)) timestamp",
        TIMESTAMP_STALE_HOURS
    )]
    StartTimeStaleTimestamp(DateTime<FixedOffset>),
    #[error("test runner report end time has future timestamp")]
    EndTimeFutureTimestamp(DateTime<FixedOffset>),
    #[error(
        "test runner report end time has old (> {} hour(s)) timestamp",
        TIMESTAMP_OLD_HOURS
    )]
    EndTimeOldTimestamp(DateTime<FixedOffset>),
    #[error(
        "test runner report end time has stale (> {} hour(s)) timestamp",
        TIMESTAMP_STALE_HOURS
    )]
    EndTimeStaleTimestamp(DateTime<FixedOffset>),
    #[error("test runner report end time is before start time")]
    EndTimeBeforeStartTime(TestRunnerReport),
}

#[derive(Error, Debug, Clone, PartialEq, Eq, Hash)]
pub enum TestRunnerReportValidationIssueInvalid {}

pub type TestRunnerReportValidationIssue = JunitValidationIssue<
    TestRunnerReportValidationIssueSubOptimal,
    TestRunnerReportValidationIssueInvalid,
>;

#[derive(Error, Debug, Clone, PartialEq, Eq, Hash)]
pub enum JunitReportValidationIssueSubOptimal {
    #[error("report has test cases with missing file or filepath")]
    TestCasesFileOrFilepathMissing,
    #[error("report has test cases with missing timestamp")]
    MissingTimestamps,
    #[error("report has test cases with future timestamp")]
    FutureTimestamps,
    #[error("report has old (> {} hour(s)) timestamps", TIMESTAMP_OLD_HOURS)]
    OldTimestamps,
    #[error("report has stale (> {} hour(s)) timestamps", TIMESTAMP_STALE_HOURS)]
    StaleTimestamps,
}

#[derive(Error, Debug, Clone, PartialEq, Eq, Hash)]
pub enum JunitReportValidationIssueInvalid {}

pub type JunitTestSuiteValidationIssue = JunitValidationIssue<
    JunitTestSuiteValidationIssueSubOptimal,
    JunitTestSuiteValidationIssueInvalid,
>;

#[cfg_attr(feature = "pyo3", gen_stub_pyclass, pyclass(eq))]
#[cfg_attr(feature = "wasm", wasm_bindgen)]
#[derive(Debug, Clone, Default, PartialEq, Eq)]
pub struct TestRunnerReportValidation {
    level: JunitValidationLevel,
    issues: Vec<TestRunnerReportValidationIssue>,
}

impl TestRunnerReportValidation {
    pub fn issues(&self) -> &[TestRunnerReportValidationIssue] {
        &self.issues
    }

    pub fn add_issue(&mut self, issue: TestRunnerReportValidationIssue) {
        self.level = self.level.max(JunitValidationLevel::from(&issue));
        self.issues.push(issue);
    }
}

#[cfg_attr(feature = "pyo3", gen_stub_pyclass, pyclass(eq))]
#[cfg_attr(feature = "wasm", wasm_bindgen)]
#[derive(Debug, Clone, Default, PartialEq, Eq)]
pub struct JunitTestSuiteValidation {
    level: JunitValidationLevel,
    issues: Vec<JunitTestSuiteValidationIssue>,
    test_cases: Vec<JunitTestCaseValidation>,
}

#[cfg_attr(feature = "pyo3", gen_stub_pymethods, pymethods)]
#[cfg_attr(feature = "wasm", wasm_bindgen)]
impl JunitTestSuiteValidation {
    pub fn level(&self) -> JunitValidationLevel {
        self.level
    }

    pub fn issues_flat(&self) -> Vec<JunitReportValidationFlatIssue> {
        self.issues
            .iter()
            .map(|i| JunitReportValidationFlatIssue {
                level: JunitValidationLevel::from(i),
                error_type: JunitValidationType::TestSuite,
                error_message: i.to_string(),
            })
            .collect()
    }

    pub fn test_cases_owned(&self) -> Vec<JunitTestCaseValidation> {
        self.test_cases.clone()
    }

    pub fn max_level(&self) -> JunitValidationLevel {
        self.test_cases
            .iter()
            .map(|test_case| test_case.level)
            .max()
            .map_or(self.level, |l| l.max(self.level))
    }

    pub fn test_cases_max_level(&self) -> Option<JunitValidationLevel> {
        self.test_cases
            .iter()
            .map(|test_case| test_case.level)
            .max()
    }
}

impl JunitTestSuiteValidation {
    pub fn issues(&self) -> &[JunitTestSuiteValidationIssue] {
        &self.issues
    }

    pub fn test_cases(&self) -> &[JunitTestCaseValidation] {
        &self.test_cases
    }

    fn add_issue(&mut self, issue: JunitTestSuiteValidationIssue) {
        self.level = self.level.max(JunitValidationLevel::from(&issue));
        self.issues.push(issue);
    }
}

#[derive(Error, Debug, Clone, PartialEq, Eq)]
pub enum JunitTestSuiteValidationIssueSubOptimal {
    #[error("test suite name too long, truncated to {}", MAX_FIELD_LEN)]
    TestSuiteNameTooLong(String),
}

#[derive(Error, Debug, Clone, PartialEq, Eq)]
pub enum JunitTestSuiteValidationIssueInvalid {
    #[error("test suite names are missing")]
    TestSuiteNameTooShort(String),
}

pub type JunitTestCaseValidationIssue = JunitValidationIssue<
    JunitTestCaseValidationIssueSubOptimal,
    JunitTestCaseValidationIssueInvalid,
>;

#[cfg_attr(feature = "pyo3", gen_stub_pyclass, pyclass(eq))]
#[cfg_attr(feature = "wasm", wasm_bindgen)]
#[derive(Debug, Clone, Default, PartialEq, Eq)]
pub struct JunitTestCaseValidation {
    level: JunitValidationLevel,
    issues: Vec<JunitTestCaseValidationIssue>,
}

#[cfg_attr(feature = "pyo3", gen_stub_pymethods, pymethods)]
#[cfg_attr(feature = "wasm", wasm_bindgen)]
impl JunitTestCaseValidation {
    pub fn level(&self) -> JunitValidationLevel {
        self.level
    }

    pub fn issues_flat(&self) -> Vec<JunitReportValidationFlatIssue> {
        self.issues
            .iter()
            .map(|i| JunitReportValidationFlatIssue {
                level: JunitValidationLevel::from(i),
                error_type: JunitValidationType::TestCase,
                error_message: i.to_string(),
            })
            .collect()
    }
}

impl JunitTestCaseValidation {
    pub fn issues(&self) -> &[JunitTestCaseValidationIssue] {
        &self.issues
    }

    fn add_issue(&mut self, issue: JunitTestCaseValidationIssue) {
        self.level = self.level.max(JunitValidationLevel::from(&issue));
        self.issues.push(issue);
    }
}

#[derive(Error, Debug, Clone, PartialEq, Eq)]
pub enum JunitTestCaseValidationIssueSubOptimal {
    #[error("test case name too long, truncated to {}", MAX_FIELD_LEN)]
    TestCaseNameTooLong(String),
    #[error("test case file or filepath too short")]
    TestCaseFileOrFilepathTooShort(String),
    #[error("test case file or filepath too long")]
    TestCaseFileOrFilepathTooLong(String),
    #[error("test case classname too short")]
    TestCaseClassnameTooShort(String),
    #[error("test case classname too long, truncated to {}", MAX_FIELD_LEN)]
    TestCaseClassnameTooLong(String),
    #[error("test case or parent has no time duration")]
    TestCaseNoTimeDuration,
    #[error("test case or parent has no timestamp")]
    TestCaseNoTimestamp,
    #[error("test case or parent has future timestamp")]
    TestCaseFutureTimestamp(DateTime<FixedOffset>),
    #[error(
        "test case or parent has old (> {} hour(s)) timestamp",
        TIMESTAMP_OLD_HOURS
    )]
    TestCaseOldTimestamp(DateTime<FixedOffset>),
    #[error(
        "test case or parent has stale (> {} hour(s)) timestamp",
        TIMESTAMP_STALE_HOURS
    )]
    TestCaseStaleTimestamp(DateTime<FixedOffset>),
    #[error("test case timestamp is after test runner report end time")]
    TestCaseTimestampIsAfterTestReportEndTime(DateTime<FixedOffset>),
}

#[derive(Error, Debug, Clone, PartialEq, Eq)]
pub enum JunitTestCaseValidationIssueInvalid {
    #[error("test case name too short")]
    TestCaseNameTooShort(String),
}

fn validate_test_runner_report(
    test_runner_report: Option<TestRunnerReport>,
    now: DateTime<FixedOffset>,
) -> Vec<TestRunnerReportValidationIssueSubOptimal> {
    let mut issues: Vec<TestRunnerReportValidationIssueSubOptimal> = Vec::new();

    if let Some(test_runner_report) = test_runner_report {
        let TestRunnerReport {
            start_time,
            end_time,
            ..
        } = test_runner_report;
        if let TimestampValidation::Future(_) = validate_timestamp(start_time, end_time) {
            issues.push(
                TestRunnerReportValidationIssueSubOptimal::EndTimeBeforeStartTime(
                    test_runner_report,
                ),
            );
        }
        match validate_timestamp(start_time, now) {
            TimestampValidation::Future(timestamp) => {
                issues.push(
                    TestRunnerReportValidationIssueSubOptimal::StartTimeFutureTimestamp(timestamp),
                );
            }
            TimestampValidation::Old(timestamp) => {
                issues.push(
                    TestRunnerReportValidationIssueSubOptimal::StartTimeOldTimestamp(timestamp),
                );
            }
            TimestampValidation::Stale(timestamp) => {
                issues.push(
                    TestRunnerReportValidationIssueSubOptimal::StartTimeStaleTimestamp(timestamp),
                );
            }
            TimestampValidation::Valid => {}
        };
        match validate_timestamp(end_time, now) {
            TimestampValidation::Future(timestamp) => {
                issues.push(
                    TestRunnerReportValidationIssueSubOptimal::EndTimeFutureTimestamp(timestamp),
                );
            }
            TimestampValidation::Old(timestamp) => {
                issues.push(
                    TestRunnerReportValidationIssueSubOptimal::EndTimeOldTimestamp(timestamp),
                );
            }
            TimestampValidation::Stale(timestamp) => {
                issues.push(
                    TestRunnerReportValidationIssueSubOptimal::EndTimeStaleTimestamp(timestamp),
                );
            }
            TimestampValidation::Valid => {}
        };
    }

    issues
}

fn validate_test_case_timestamp(
    test_case_timestamp: Option<DateTime<FixedOffset>>,
    test_suite_timestamp: Option<DateTime<FixedOffset>>,
    report_timestamp: Option<DateTime<FixedOffset>>,
    test_runner_report: Option<TestRunnerReport>,
    now: DateTime<FixedOffset>,
) -> Vec<JunitTestCaseValidationIssueSubOptimal> {
    let mut issues: Vec<JunitTestCaseValidationIssueSubOptimal> = Vec::new();

    if let Some(timestamp) = test_case_timestamp
        .or(test_suite_timestamp)
        .or(report_timestamp)
    {
        let test_runner_report_start_time_override_timestamp_diff =
            if let Some(test_runner_report) = test_runner_report {
                let ts_diff_from = report_timestamp
                    .or(test_suite_timestamp)
                    .unwrap_or(timestamp);
                test_runner_report
                    .start_time
                    .signed_duration_since(ts_diff_from)
            } else {
                TimeDelta::zero()
            };
        let timestamp = timestamp
            .checked_add_signed(test_runner_report_start_time_override_timestamp_diff)
            .unwrap_or(timestamp);

        match validate_timestamp(timestamp, now) {
            TimestampValidation::Future(timestamp) => {
                issues.push(
                    JunitTestCaseValidationIssueSubOptimal::TestCaseFutureTimestamp(timestamp),
                );
            }
            TimestampValidation::Old(timestamp) => {
                issues
                    .push(JunitTestCaseValidationIssueSubOptimal::TestCaseOldTimestamp(timestamp));
            }
            TimestampValidation::Stale(timestamp) => {
                issues.push(
                    JunitTestCaseValidationIssueSubOptimal::TestCaseStaleTimestamp(timestamp),
                );
            }
            TimestampValidation::Valid => {}
        };

        if let Some(test_runner_report) = test_runner_report {
            if let TimestampValidation::Future(timestamp) =
                validate_timestamp(timestamp, test_runner_report.start_time)
            {
                issues.push(JunitTestCaseValidationIssueSubOptimal::TestCaseTimestampIsAfterTestReportEndTime(timestamp));
            }
        }
    } else {
        issues.push(JunitTestCaseValidationIssueSubOptimal::TestCaseNoTimestamp);
    }

    issues
}

#[derive(Debug, Clone)]
enum TimestampValidation {
    Valid,
    Future(DateTime<FixedOffset>),
    Old(DateTime<FixedOffset>),
    Stale(DateTime<FixedOffset>),
}

fn validate_timestamp<T: Into<DateTime<FixedOffset>>, U: Into<DateTime<FixedOffset>>>(
    timestamp: T,
    other_timestamp: U,
) -> TimestampValidation {
    let timestamp = timestamp.into();
    let time_since_other_timestamp = other_timestamp.into() - timestamp;
    if time_since_other_timestamp < TimeDelta::zero() {
        TimestampValidation::Future(timestamp)
    } else if time_since_other_timestamp.num_hours() > i64::from(TIMESTAMP_OLD_HOURS) {
        TimestampValidation::Old(timestamp)
    } else if time_since_other_timestamp.num_hours() > i64::from(TIMESTAMP_STALE_HOURS) {
        TimestampValidation::Stale(timestamp)
    } else {
        TimestampValidation::Valid
    }
}<|MERGE_RESOLUTION|>--- conflicted
+++ resolved
@@ -10,17 +10,12 @@
 #[cfg(feature = "wasm")]
 use wasm_bindgen::prelude::*;
 
-<<<<<<< HEAD
 use crate::junit::file_extractor::filename_for_test_case;
 use crate::repo::BundleRepo;
-use crate::string_safety::{validate_field_len, FieldLen};
-=======
-use super::parser::extra_attrs;
 use crate::{
     junit::junit_path::TestRunnerReport,
     string_safety::{validate_field_len, FieldLen},
 };
->>>>>>> cf0814c3
 
 pub const MAX_FIELD_LEN: usize = 1_000;
 
@@ -82,14 +77,11 @@
     }
 }
 
-<<<<<<< HEAD
-pub fn validate(report: &Report, repo: &BundleRepo) -> JunitReportValidation {
-=======
 pub fn validate(
     report: &Report,
     test_runner_report: Option<TestRunnerReport>,
+    repo: &BundleRepo,
 ) -> JunitReportValidation {
->>>>>>> cf0814c3
     let mut report_validation = JunitReportValidation::default();
 
     let now = Utc::now().fixed_offset();
