use std::{collections::HashMap, time::Duration};

use chrono::{DateTime, TimeDelta};
use proto::test_context::test_run::{TestCaseRun, TestCaseRunStatus, TestResult};
#[cfg(feature = "pyo3")]
use pyo3::prelude::*;
#[cfg(feature = "pyo3")]
use pyo3_stub_gen::derive::{gen_stub_pyclass, gen_stub_pyclass_enum, gen_stub_pymethods};
use quick_junit::{
    NonSuccessKind, Property, Report, TestCase, TestCaseStatus, TestRerun, TestSuite,
};
#[cfg(feature = "wasm")]
use wasm_bindgen::prelude::*;

use super::{
    parser::JunitParseFlatIssue,
    validator::{
        JunitReportValidation, JunitReportValidationFlatIssue, JunitTestSuiteValidation,
        JunitValidationLevel, JunitValidationType,
    },
};
use crate::junit::{parser::extra_attrs, validator::TestRunnerReportValidation};

#[cfg_attr(feature = "pyo3", gen_stub_pyclass, pyclass(get_all))]
#[cfg_attr(feature = "wasm", wasm_bindgen(getter_with_clone))]
#[derive(Clone, Debug)]
pub struct BindingsParseResult {
    pub report: Option<BindingsReport>,
    pub issues: Vec<JunitParseFlatIssue>,
}

#[cfg_attr(feature = "pyo3", gen_stub_pyclass, pyclass(get_all))]
#[cfg_attr(feature = "wasm", wasm_bindgen(getter_with_clone))]
#[derive(Clone, Debug)]
pub struct BindingsReport {
    pub name: String,
    pub uuid: Option<String>,
    pub timestamp: Option<i64>,
    pub timestamp_micros: Option<i64>,
    pub time: Option<f64>,
    pub tests: usize,
    pub failures: usize,
    pub errors: usize,
    pub test_suites: Vec<BindingsTestSuite>,
}

impl From<TestCaseRunStatus> for BindingsTestCaseStatusStatus {
    fn from(value: TestCaseRunStatus) -> Self {
        match value {
            TestCaseRunStatus::Success => BindingsTestCaseStatusStatus::Success,
            TestCaseRunStatus::Failure => BindingsTestCaseStatusStatus::NonSuccess,
            TestCaseRunStatus::Skipped => BindingsTestCaseStatusStatus::Skipped,
            TestCaseRunStatus::Unspecified => BindingsTestCaseStatusStatus::Unspecified,
        }
    }
}

impl From<TestResult> for BindingsReport {
    fn from(
        TestResult {
            test_case_runs,
            uploader_metadata,
        }: TestResult,
    ) -> Self {
        let test_cases: Vec<BindingsTestCase> = test_case_runs
            .into_iter()
            .map(BindingsTestCase::from)
            .collect();
        let parent_name_map: HashMap<String, Vec<BindingsTestCase>> =
            test_cases.iter().fold(HashMap::new(), |mut acc, testcase| {
                if let Some(parent_name) = testcase.extra.get("parent_name") {
                    acc.entry(parent_name.clone())
                        .or_default()
                        .push(testcase.to_owned());
                }
                acc
            });
        let test_suites: Vec<BindingsTestSuite> = parent_name_map
            .into_iter()
            .map(|(name, testcases)| {
                let tests = testcases.len();
                let disabled = testcases
                    .iter()
                    .filter(|tc| tc.status.status == BindingsTestCaseStatusStatus::Skipped)
                    .count();
                let failures = testcases
                    .iter()
                    .filter(|tc| tc.status.status == BindingsTestCaseStatusStatus::NonSuccess)
                    .count();
                let timestamp = testcases.iter().map(|tc| tc.timestamp.unwrap_or(0)).max();
                let timestamp_micros = testcases
                    .iter()
                    .map(|tc| tc.timestamp_micros.unwrap_or(0))
                    .max();
                let time = testcases.iter().map(|tc| tc.time.unwrap_or(0.0)).sum();
                BindingsTestSuite {
                    name,
                    tests,
                    disabled,
                    errors: 0,
                    failures,
                    timestamp,
                    timestamp_micros,
                    time: Some(time),
                    test_cases: testcases,
                    properties: vec![],
                    system_out: None,
                    system_err: None,
                    extra: HashMap::new(),
                }
            })
            .collect();
        let (report_time, report_failures, report_tests) =
            test_suites.iter().fold((0.0, 0, 0), |acc, ts| {
                (
                    acc.0 + ts.time.unwrap_or(0.0),
                    acc.1 + ts.failures,
                    acc.2 + ts.tests,
                )
            });
        let (name, timestamp, timestamp_micros) = match uploader_metadata {
            Some(t) => {
                let upload_time = t.upload_time.clone().unwrap_or_default();
                (
                    t.origin,
                    Some(upload_time.seconds),
                    Some(
                        chrono::Duration::nanoseconds(upload_time.nanos as i64)
                            .num_microseconds()
                            .unwrap_or_default(),
                    ),
                )
            }
            None => ("Unknown".to_string(), None, None),
        };
        BindingsReport {
            name,
            test_suites,
            time: Some(report_time),
            uuid: None,
            timestamp,
            timestamp_micros,
            errors: 0,
            failures: report_failures,
            tests: report_tests,
        }
    }
}

impl From<TestCaseRun> for BindingsTestCase {
    fn from(
        TestCaseRun {
            name,
            parent_name,
            classname,
            started_at,
            finished_at,
            status,
            status_output_message,
            id,
            file,
            line,
            attempt_number,
            is_quarantined,
            codeowners,
        }: TestCaseRun,
    ) -> Self {
        let started_at = started_at.unwrap_or_default();
        let timestamp = chrono::DateTime::from(started_at.clone());
        let timestamp_micros = chrono::DateTime::from(started_at).timestamp_micros();
        let time = (chrono::DateTime::from(finished_at.unwrap_or_default()) - timestamp)
            .to_std()
            .unwrap_or_default();
        let classname = if classname.is_empty() {
            None
        } else {
            Some(classname)
        };
        let typed_status =
            TestCaseRunStatus::try_from(status).unwrap_or(TestCaseRunStatus::Unspecified);
        Self {
            name,
            classname,
            codeowners: Some(codeowners.iter().map(|c| c.name.to_owned()).collect()),
            assertions: None,
            timestamp: Some(timestamp.timestamp()),
            timestamp_micros: Some(timestamp_micros),
            time: Some(time.as_secs_f64()),
            status: BindingsTestCaseStatus {
                status: typed_status.into(),
                success: {
                    if typed_status == TestCaseRunStatus::Success {
                        Some(BindingsTestCaseStatusSuccess { flaky_runs: vec![] })
                    } else {
                        None
                    }
                },
                non_success: {
                    if typed_status == TestCaseRunStatus::Failure {
                        Some(BindingsTestCaseStatusNonSuccess {
                            kind: BindingsNonSuccessKind::Failure,
                            message: Some(status_output_message.clone()),
                            ty: None,
                            description: None,
                            reruns: vec![],
                        })
                    } else {
                        None
                    }
                },
                skipped: {
                    if typed_status == TestCaseRunStatus::Skipped {
                        Some(BindingsTestCaseStatusSkipped {
                            message: Some(status_output_message.clone()),
                            ty: None,
                            description: None,
                        })
                    } else {
                        None
                    }
                },
            },
            system_err: None,
            system_out: None,
            extra: HashMap::from([
                ("id".to_string(), id.to_string()),
                ("file".to_string(), file),
                ("line".to_string(), line.to_string()),
                ("attempt_number".to_string(), attempt_number.to_string()),
                ("parent_name".to_string(), parent_name),
                ("is_quarantined".to_string(), is_quarantined.to_string()),
            ]),
            properties: vec![],
        }
    }
}

impl From<Report> for BindingsReport {
    fn from(
        Report {
            name,
            uuid,
            timestamp,
            time,
            tests,
            failures,
            errors,
            test_suites,
        }: Report,
    ) -> Self {
        Self {
            name: name.into_string(),
            uuid: uuid.map(|u| u.to_string()),
            timestamp: timestamp.map(|t| t.timestamp()),
            timestamp_micros: timestamp.map(|t| t.timestamp_micros()),
            time: time.map(|t| t.as_secs_f64()),
            tests,
            failures,
            errors,
            test_suites: test_suites
                .into_iter()
                .map(BindingsTestSuite::from)
                .collect(),
        }
    }
}

impl From<BindingsReport> for Report {
    fn from(val: BindingsReport) -> Self {
        let BindingsReport {
            name,
            uuid,
            timestamp: _,
            timestamp_micros,
            time,
            tests,
            failures,
            errors,
            test_suites,
        } = val;
        // NOTE: Cannot make a UUID without a `&'static str`
        let _ = uuid;
        Report {
            name: name.into(),
            uuid: None,
            timestamp: timestamp_micros
                .and_then(|micro_secs| {
                    let micros_delta = TimeDelta::microseconds(micro_secs);
                    DateTime::from_timestamp(
                        micros_delta.num_seconds(),
                        micros_delta.subsec_nanos() as u32,
                    )
                })
                .map(|dt| dt.fixed_offset()),
            time: time.map(Duration::from_secs_f64),
            tests,
            failures,
            errors,
            test_suites: test_suites
                .into_iter()
                .map(BindingsTestSuite::into)
                .collect(),
        }
    }
}

#[cfg_attr(feature = "pyo3", gen_stub_pyclass, pyclass(get_all))]
#[cfg_attr(feature = "wasm", wasm_bindgen(getter_with_clone))]
#[derive(Clone, Debug)]
pub struct BindingsTestSuite {
    pub name: String,
    pub tests: usize,
    pub disabled: usize,
    pub errors: usize,
    pub failures: usize,
    pub timestamp: Option<i64>,
    pub timestamp_micros: Option<i64>,
    pub time: Option<f64>,
    pub test_cases: Vec<BindingsTestCase>,
    pub properties: Vec<BindingsProperty>,
    pub system_out: Option<String>,
    pub system_err: Option<String>,
    extra: HashMap<String, String>,
}

#[cfg(feature = "pyo3")]
#[gen_stub_pymethods]
#[pymethods]
impl BindingsTestSuite {
    fn py_extra(&self) -> HashMap<String, String> {
        self.extra.clone()
    }
}

impl BindingsTestSuite {
    pub fn extra(&self) -> HashMap<String, String> {
        self.extra.clone()
    }
}

#[cfg(feature = "wasm")]
#[wasm_bindgen]
impl BindingsTestSuite {
    pub fn js_extra(&self) -> Result<js_sys::Object, wasm_bindgen::JsValue> {
        let entries = self
            .extra
            .iter()
            .fold(js_sys::Array::new(), |acc, (key, value)| {
                let entry = js_sys::Array::new();
                entry.push(&js_sys::JsString::from(key.as_str()));
                entry.push(&js_sys::JsString::from(value.as_str()));
                acc.push(&entry);
                acc
            });
        js_sys::Object::from_entries(&entries)
    }
}

impl From<TestSuite> for BindingsTestSuite {
    fn from(
        TestSuite {
            name,
            tests,
            disabled,
            errors,
            failures,
            timestamp,
            time,
            test_cases,
            properties,
            system_out,
            system_err,
            extra,
            // NOTE: The above should be all fields, but here may be more added in the future due to
            // `#[non_exhaustive]`
            ..
        }: TestSuite,
    ) -> Self {
        let file = extra.get(extra_attrs::FILE);
        let filepath = extra.get(extra_attrs::FILEPATH);
        let test_cases = test_cases
            .into_iter()
            .map(|mut tc| {
                if let Some(file) = file {
                    tc.extra.insert(extra_attrs::FILE.into(), file.clone());
                }
                if let Some(filepath) = filepath {
                    tc.extra
                        .insert(extra_attrs::FILEPATH.into(), filepath.clone());
                }
                BindingsTestCase::from(tc)
            })
            .collect();
        Self {
            name: name.into_string(),
            tests,
            disabled,
            errors,
            failures,
            timestamp: timestamp.map(|t| t.timestamp()),
            timestamp_micros: timestamp.map(|t| t.timestamp_micros()),
            time: time.map(|t| t.as_secs_f64()),
            test_cases,
            properties: properties.into_iter().map(BindingsProperty::from).collect(),
            system_out: system_out.map(|s| s.to_string()),
            system_err: system_err.map(|s| s.to_string()),
            extra: HashMap::from_iter(
                extra
                    .into_iter()
                    .map(|(k, v)| (k.to_string(), v.to_string())),
            ),
        }
    }
}

impl From<BindingsTestSuite> for TestSuite {
    fn from(val: BindingsTestSuite) -> Self {
        let BindingsTestSuite {
            name,
            tests,
            disabled,
            errors,
            failures,
            timestamp: _,
            timestamp_micros,
            time,
            test_cases,
            properties,
            system_out,
            system_err,
            extra,
        } = val;
        let mut test_suite = TestSuite::new(name);
        test_suite.tests = tests;
        test_suite.disabled = disabled;
        test_suite.errors = errors;
        test_suite.failures = failures;
        test_suite.timestamp = timestamp_micros
            .and_then(|micro_secs| {
                let micros_delta = TimeDelta::microseconds(micro_secs);
                DateTime::from_timestamp(
                    micros_delta.num_seconds(),
                    micros_delta.subsec_nanos() as u32,
                )
            })
            .map(|dt| dt.fixed_offset());
        test_suite.time = time.map(Duration::from_secs_f64);
        let file = test_suite.extra.get(extra_attrs::FILE);
        let filepath = test_suite.extra.get(extra_attrs::FILEPATH);
        test_suite.test_cases = test_cases
            .into_iter()
            .map(|mut tc| {
                if let Some(file) = file {
                    tc.extra.insert(extra_attrs::FILE.into(), file.to_string());
                }
                if let Some(filepath) = filepath {
                    tc.extra
                        .insert(extra_attrs::FILEPATH.into(), filepath.to_string());
                }
                BindingsTestCase::try_into(tc)
            })
            .filter_map(|t| {
                // Removes any invalid test cases that could not be parsed correctly
                t.ok()
            })
            .collect();
        test_suite.properties = properties.into_iter().map(BindingsProperty::into).collect();
        test_suite.system_out = system_out.map(|s| s.into());
        test_suite.system_err = system_err.map(|s| s.into());
        test_suite.extra = extra
            .into_iter()
            .map(|(k, v)| (k.into(), v.into()))
            .collect();
        test_suite
    }
}

#[cfg_attr(feature = "pyo3", gen_stub_pyclass, pyclass(get_all))]
#[cfg_attr(feature = "wasm", wasm_bindgen(getter_with_clone))]
#[derive(Clone, Debug)]
pub struct BindingsProperty {
    pub name: String,
    pub value: String,
}

impl From<Property> for BindingsProperty {
    fn from(Property { name, value }: Property) -> Self {
        Self {
            name: name.to_string(),
            value: value.to_string(),
        }
    }
}

impl From<BindingsProperty> for Property {
    fn from(val: BindingsProperty) -> Self {
        let BindingsProperty { name, value } = val;
        Property {
            name: name.into(),
            value: value.into(),
        }
    }
}

#[cfg_attr(feature = "pyo3", gen_stub_pyclass, pyclass(get_all))]
#[cfg_attr(feature = "wasm", wasm_bindgen(getter_with_clone))]
#[derive(Clone, Debug)]
pub struct BindingsTestCase {
    pub name: String,
    pub classname: Option<String>,
    pub assertions: Option<usize>,
    pub timestamp: Option<i64>,
    pub timestamp_micros: Option<i64>,
    pub time: Option<f64>,
    pub status: BindingsTestCaseStatus,
    pub system_out: Option<String>,
    pub system_err: Option<String>,
    pub codeowners: Option<Vec<String>>,
    extra: HashMap<String, String>,
    pub properties: Vec<BindingsProperty>,
}

#[cfg(feature = "pyo3")]
#[gen_stub_pymethods]
#[pymethods]
impl BindingsTestCase {
    fn py_extra(&self) -> HashMap<String, String> {
        self.extra.clone()
    }
}

#[cfg(feature = "wasm")]
#[wasm_bindgen]
impl BindingsTestCase {
    pub fn js_extra(&self) -> Result<js_sys::Object, wasm_bindgen::JsValue> {
        let entries = self
            .extra
            .iter()
            .fold(js_sys::Array::new(), |acc, (key, value)| {
                let entry = js_sys::Array::new();
                entry.push(&js_sys::JsString::from(key.as_str()));
                entry.push(&js_sys::JsString::from(value.as_str()));
                acc.push(&entry);
                acc
            });
        js_sys::Object::from_entries(&entries)
    }
}

impl BindingsTestCase {
    pub fn extra(&self) -> HashMap<String, String> {
        self.extra.clone()
    }

    pub fn is_quarantined(&self) -> bool {
        self.extra
            .get("is_quarantined")
            .map_or(false, |v| v == "true")
    }
}

impl From<TestCase> for BindingsTestCase {
    fn from(
        TestCase {
            name,
            classname,
            assertions,
            timestamp,
            time,
            status,
            system_out,
            system_err,
            extra,
            properties,
            // NOTE: The above should be all fields, but here may be more added in the future due to
            // `#[non_exhaustive]`
            ..
        }: TestCase,
    ) -> Self {
        Self {
            name: name.into_string(),
            classname: classname.map(|c| c.to_string()),
            assertions,
            timestamp: timestamp.map(|t| t.timestamp()),
            timestamp_micros: timestamp.map(|t| t.timestamp_micros()),
            time: time.map(|t| t.as_secs_f64()),
            status: BindingsTestCaseStatus::from(status),
            system_out: system_out.map(|s| s.to_string()),
            system_err: system_err.map(|s| s.to_string()),
            extra: HashMap::from_iter(
                extra
                    .into_iter()
                    .map(|(k, v)| (k.to_string(), v.to_string())),
            ),
            properties: properties.into_iter().map(BindingsProperty::from).collect(),
            codeowners: None,
        }
    }
}

impl TryInto<TestCase> for BindingsTestCase {
    type Error = ();

    fn try_into(self) -> Result<TestCase, Self::Error> {
        let Self {
            name,
            classname,
            assertions,
            codeowners: _,
            timestamp: _,
            timestamp_micros,
            time,
            status,
            system_out,
            system_err,
            extra,
            properties,
        } = self;
        let mut test_case = TestCase::new(name, status.try_into()?);
        test_case.classname = classname.map(|c| c.into());
        test_case.assertions = assertions;
        test_case.timestamp = timestamp_micros
            .and_then(|micro_secs| {
                let micros_delta = TimeDelta::microseconds(micro_secs);
                DateTime::from_timestamp(
                    micros_delta.num_seconds(),
                    micros_delta.subsec_nanos() as u32,
                )
            })
            .map(|dt| dt.fixed_offset());
        test_case.time = time.map(Duration::from_secs_f64);
        test_case.system_out = system_out.map(|s| s.into());
        test_case.system_err = system_err.map(|s| s.into());
        test_case.extra = extra
            .into_iter()
            .map(|(k, v)| (k.into(), v.into()))
            .collect();
        test_case.properties = properties.into_iter().map(BindingsProperty::into).collect();
        Ok(test_case)
    }
}

#[cfg_attr(feature = "pyo3", gen_stub_pyclass, pyclass(get_all))]
#[cfg_attr(feature = "wasm", wasm_bindgen(getter_with_clone))]
#[derive(Clone, Debug)]
pub struct BindingsTestCaseStatus {
    pub status: BindingsTestCaseStatusStatus,
    pub success: Option<BindingsTestCaseStatusSuccess>,
    pub non_success: Option<BindingsTestCaseStatusNonSuccess>,
    pub skipped: Option<BindingsTestCaseStatusSkipped>,
}

impl From<TestCaseStatus> for BindingsTestCaseStatus {
    fn from(value: TestCaseStatus) -> Self {
        match value {
            TestCaseStatus::Success { flaky_runs } => Self {
                status: BindingsTestCaseStatusStatus::Success,
                success: Some(BindingsTestCaseStatusSuccess {
                    flaky_runs: flaky_runs
                        .into_iter()
                        .map(BindingsTestRerun::from)
                        .collect(),
                }),
                non_success: None,
                skipped: None,
            },
            TestCaseStatus::NonSuccess {
                kind,
                message,
                ty,
                description,
                reruns,
            } => Self {
                status: BindingsTestCaseStatusStatus::NonSuccess,
                success: None,
                non_success: Some(BindingsTestCaseStatusNonSuccess {
                    kind: BindingsNonSuccessKind::from(kind),
                    message: message.map(|m| m.into_string()),
                    ty: ty.map(|t| t.into_string()),
                    description: description.map(|d| d.into_string()),
                    reruns: reruns.into_iter().map(BindingsTestRerun::from).collect(),
                }),
                skipped: None,
            },
            TestCaseStatus::Skipped {
                message,
                ty,
                description,
            } => Self {
                status: BindingsTestCaseStatusStatus::Skipped,
                success: None,
                non_success: None,
                skipped: Some(BindingsTestCaseStatusSkipped {
                    message: message.map(|m| m.into_string()),
                    ty: ty.map(|t| t.into_string()),
                    description: description.map(|d| d.into_string()),
                }),
            },
        }
    }
}

impl TryInto<TestCaseStatus> for BindingsTestCaseStatus {
    type Error = ();

    fn try_into(self) -> Result<TestCaseStatus, Self::Error> {
        let Self {
            status,
            success,
            non_success,
            skipped,
        } = self;
        match (status, success, non_success, skipped) {
            (BindingsTestCaseStatusStatus::Success, Some(success_fields), None, None) => {
                Ok(success_fields.into())
            }
            (BindingsTestCaseStatusStatus::NonSuccess, None, Some(non_success_fields), None) => {
                Ok(non_success_fields.into())
            }
            (BindingsTestCaseStatusStatus::Skipped, None, None, Some(skipped_fields)) => {
                Ok(skipped_fields.into())
            }
            _ => Err(()),
        }
    }
}

#[cfg_attr(feature = "pyo3", gen_stub_pyclass_enum, pyclass(eq, eq_int))]
#[cfg_attr(feature = "wasm", wasm_bindgen)]
#[derive(Copy, Clone, Debug, Eq, PartialEq)]
pub enum BindingsTestCaseStatusStatus {
    Success,
    NonSuccess,
    Skipped,
    Unspecified,
}

#[cfg_attr(feature = "pyo3", gen_stub_pyclass, pyclass(get_all))]
#[cfg_attr(feature = "wasm", wasm_bindgen(getter_with_clone))]
#[derive(Clone, Debug)]
pub struct BindingsTestCaseStatusSuccess {
    pub flaky_runs: Vec<BindingsTestRerun>,
}

impl From<BindingsTestCaseStatusSuccess> for TestCaseStatus {
    fn from(val: BindingsTestCaseStatusSuccess) -> Self {
        let BindingsTestCaseStatusSuccess { flaky_runs } = val;
        TestCaseStatus::Success {
            flaky_runs: flaky_runs
                .into_iter()
                .map(BindingsTestRerun::into)
                .collect(),
        }
    }
}

#[cfg_attr(feature = "pyo3", gen_stub_pyclass, pyclass(get_all))]
#[cfg_attr(feature = "wasm", wasm_bindgen(getter_with_clone))]
#[derive(Clone, Debug)]
pub struct BindingsTestCaseStatusNonSuccess {
    pub kind: BindingsNonSuccessKind,
    pub message: Option<String>,
    pub ty: Option<String>,
    pub description: Option<String>,
    pub reruns: Vec<BindingsTestRerun>,
}

impl From<BindingsTestCaseStatusNonSuccess> for TestCaseStatus {
    fn from(val: BindingsTestCaseStatusNonSuccess) -> Self {
        let BindingsTestCaseStatusNonSuccess {
            kind,
            message,
            ty,
            description,
            reruns,
        } = val;
        TestCaseStatus::NonSuccess {
            kind: kind.into(),
            message: message.map(|m| m.into()),
            ty: ty.map(|t| t.into()),
            description: description.map(|d| d.into()),
            reruns: reruns.into_iter().map(BindingsTestRerun::into).collect(),
        }
    }
}

#[cfg_attr(feature = "pyo3", gen_stub_pyclass, pyclass(get_all))]
#[cfg_attr(feature = "wasm", wasm_bindgen(getter_with_clone))]
#[derive(Clone, Debug)]
pub struct BindingsTestCaseStatusSkipped {
    pub message: Option<String>,
    pub ty: Option<String>,
    pub description: Option<String>,
}

impl From<BindingsTestCaseStatusSkipped> for TestCaseStatus {
    fn from(val: BindingsTestCaseStatusSkipped) -> Self {
        let BindingsTestCaseStatusSkipped {
            message,
            ty,
            description,
        } = val;
        TestCaseStatus::Skipped {
            message: message.map(|m| m.into()),
            ty: ty.map(|t| t.into()),
            description: description.map(|d| d.into()),
        }
    }
}

#[cfg_attr(feature = "pyo3", gen_stub_pyclass, pyclass(get_all))]
#[cfg_attr(feature = "wasm", wasm_bindgen(getter_with_clone))]
#[derive(Clone, Debug)]
pub struct BindingsTestRerun {
    pub kind: BindingsNonSuccessKind,
    pub timestamp: Option<i64>,
    pub timestamp_micros: Option<i64>,
    pub time: Option<f64>,
    pub message: Option<String>,
    pub ty: Option<String>,
    pub stack_trace: Option<String>,
    pub system_out: Option<String>,
    pub system_err: Option<String>,
    pub description: Option<String>,
}

impl From<TestRerun> for BindingsTestRerun {
    fn from(
        TestRerun {
            kind,
            timestamp,
            time,
            message,
            ty,
            stack_trace,
            system_out,
            system_err,
            description,
        }: TestRerun,
    ) -> Self {
        Self {
            kind: BindingsNonSuccessKind::from(kind),
            timestamp: timestamp.map(|t| t.timestamp()),
            timestamp_micros: timestamp.map(|t| t.timestamp_micros()),
            time: time.map(|t| t.as_secs_f64()),
            message: message.map(|m| m.to_string()),
            ty: ty.map(|t| t.to_string()),
            stack_trace: stack_trace.map(|st| st.to_string()),
            system_out: system_out.map(|s| s.to_string()),
            system_err: system_err.map(|s| s.to_string()),
            description: description.map(|d| d.to_string()),
        }
    }
}

impl From<BindingsTestRerun> for TestRerun {
    fn from(val: BindingsTestRerun) -> Self {
        let BindingsTestRerun {
            kind,
            timestamp: _,
            timestamp_micros,
            time,
            message,
            ty,
            stack_trace,
            system_out,
            system_err,
            description,
        } = val;
        TestRerun {
            kind: kind.into(),
            timestamp: timestamp_micros
                .and_then(|micro_secs| {
                    let micros_delta = TimeDelta::microseconds(micro_secs);
                    DateTime::from_timestamp(
                        micros_delta.num_seconds(),
                        micros_delta.subsec_nanos() as u32,
                    )
                })
                .map(|dt| dt.fixed_offset()),
            time: time.map(Duration::from_secs_f64),
            message: message.map(|m| m.into()),
            ty: ty.map(|t| t.into()),
            stack_trace: stack_trace.map(|st| st.into()),
            system_out: system_out.map(|s| s.into()),
            system_err: system_err.map(|s| s.into()),
            description: description.map(|d| d.into()),
        }
    }
}

#[cfg_attr(feature = "pyo3", gen_stub_pyclass_enum, pyclass(eq, eq_int))]
#[cfg_attr(feature = "wasm", wasm_bindgen)]
#[derive(Copy, Clone, Debug, Eq, PartialEq)]
pub enum BindingsNonSuccessKind {
    Failure,
    Error,
}

impl From<NonSuccessKind> for BindingsNonSuccessKind {
    fn from(value: NonSuccessKind) -> Self {
        match value {
            NonSuccessKind::Failure => BindingsNonSuccessKind::Failure,
            NonSuccessKind::Error => BindingsNonSuccessKind::Error,
        }
    }
}

impl From<BindingsNonSuccessKind> for NonSuccessKind {
    fn from(val: BindingsNonSuccessKind) -> Self {
        match val {
            BindingsNonSuccessKind::Failure => NonSuccessKind::Failure,
            BindingsNonSuccessKind::Error => NonSuccessKind::Error,
        }
    }
}

#[cfg_attr(feature = "pyo3", gen_stub_pyclass, pyclass(get_all))]
#[cfg_attr(feature = "wasm", wasm_bindgen(getter_with_clone))]
#[derive(Clone, Debug)]
pub struct BindingsJunitReportValidation {
    all_issues: Vec<JunitReportValidationFlatIssue>,
    level: JunitValidationLevel,
    test_runner_report: TestRunnerReportValidation,
    test_suites: Vec<JunitTestSuiteValidation>,
    valid_test_suites: Vec<BindingsTestSuite>,
}

impl From<JunitReportValidation> for BindingsJunitReportValidation {
    fn from(
        JunitReportValidation {
            all_issues,
            level,
            test_suites,
            valid_test_suites,
            test_runner_report,
        }: JunitReportValidation,
    ) -> Self {
        Self {
            all_issues: all_issues
                .into_iter()
                .map(|i| JunitReportValidationFlatIssue {
                    level: JunitValidationLevel::from(&i),
                    error_type: JunitValidationType::from(&i),
                    error_message: i.to_string(),
                })
                .collect(),
            level,
            test_suites,
            valid_test_suites: valid_test_suites
                .into_iter()
                .map(BindingsTestSuite::from)
                .collect(),
            test_runner_report,
        }
    }
}

#[cfg_attr(feature = "pyo3", gen_stub_pymethods, pymethods)]
#[cfg_attr(feature = "wasm", wasm_bindgen)]
impl BindingsJunitReportValidation {
    pub fn all_issues_owned(&self) -> Vec<JunitReportValidationFlatIssue> {
        self.all_issues.clone()
    }

    pub fn max_level(&self) -> JunitValidationLevel {
        self.test_suites
            .iter()
            .map(|test_suite| test_suite.max_level())
            .max()
            .map_or(self.level, |l| l.max(self.level))
    }

    pub fn num_invalid_issues(&self) -> usize {
        self.all_issues
            .iter()
            .filter(|issue| issue.level == JunitValidationLevel::Invalid)
            .count()
    }

    pub fn num_suboptimal_issues(&self) -> usize {
        self.all_issues
            .iter()
            .filter(|issue| issue.level == JunitValidationLevel::SubOptimal)
            .count()
    }
}

#[cfg(test)]
mod tests {
    use std::io::BufReader;

    use proto::test_context::test_run::{CodeOwner, TestCaseRun, TestCaseRunStatus, TestResult};

    use crate::junit::bindings::BindingsReport;
    use crate::junit::parser::JunitParser;
    use crate::junit::validator::{JunitValidationLevel, JunitValidationType};

    #[cfg(feature = "bindings")]
    #[test]
    fn parse_quick_junit_to_bindings() {
        use std::io::BufReader;

        use crate::junit::parser::JunitParser;
        const INPUT_XML: &str = r#"<?xml version="1.0" encoding="UTF-8"?>
<testsuites name="my-test-run" tests="2" failures="1" errors="0">
    <testsuite name="my-test-suite" file="path/to/my/test.js" tests="2" disabled="0" errors="0" failures="1">
        <testcase name="success-case">
        </testcase>
        <testcase name="failure-case">
            <failure/>
        </testcase>
    </testsuite>
</testsuites>
"#;
        let mut junit_parser = JunitParser::new();
        junit_parser
            .parse(BufReader::new(INPUT_XML.as_bytes()))
            .unwrap();
        let reports = junit_parser.into_reports();
        assert_eq!(reports.len(), 1);
        let bindings_report = BindingsReport::from(reports[0].clone());
        assert_eq!(bindings_report.name, "my-test-run");
        assert_eq!(bindings_report.tests, 2);
        assert_eq!(bindings_report.failures, 1);
        assert_eq!(bindings_report.errors, 0);
        assert_eq!(bindings_report.test_suites.len(), 1);
        let test_suite = &bindings_report.test_suites[0];
        assert_eq!(test_suite.name, "my-test-suite");
        assert_eq!(test_suite.tests, 2);
        assert_eq!(test_suite.disabled, 0);
        assert_eq!(test_suite.errors, 0);
        assert_eq!(test_suite.failures, 1);
        assert_eq!(test_suite.test_cases.len(), 2);
        let test_case1 = &test_suite.test_cases[0];
        assert_eq!(test_case1.name, "success-case");
        assert_eq!(test_case1.classname, None);
        assert_eq!(test_case1.assertions, None);
        assert_eq!(test_case1.timestamp, None);
        assert_eq!(test_case1.timestamp_micros, None);
        assert_eq!(test_case1.time, None);
        assert_eq!(test_case1.system_out, None);
        assert_eq!(test_case1.system_err, None);
        assert_eq!(test_case1.extra.len(), 1);
        assert_eq!(test_case1.extra["file"], "path/to/my/test.js");
        assert_eq!(test_case1.properties.len(), 0);
        let test_case2 = &test_suite.test_cases[1];
        assert_eq!(test_case2.name, "failure-case");
        assert_eq!(test_case2.classname, None);
        assert_eq!(test_case2.assertions, None);
        assert_eq!(test_case2.timestamp, None);
        assert_eq!(test_case2.timestamp_micros, None);
        assert_eq!(test_case2.time, None);
        assert_eq!(test_case2.system_out, None);
        assert_eq!(test_case2.system_err, None);
        assert_eq!(test_case2.extra.len(), 1);
        assert_eq!(test_case2.extra["file"], "path/to/my/test.js");
        assert_eq!(test_case2.properties.len(), 0);
    }

    #[cfg(feature = "bindings")]
    #[test]
    fn parse_test_report_to_bindings() {
        use prost_wkt_types::Timestamp;
        use tempfile::TempDir;

        use crate::{junit::validator::validate, repo::BundleRepo};

        let temp_dir = TempDir::with_prefix("not-hidden").unwrap();
        let test_started_at = Timestamp {
            seconds: 1000,
            nanos: 0,
        };
        let test_finished_at = Timestamp {
            seconds: 2000,
            nanos: 0,
        };
        let codeowner1 = CodeOwner {
            name: "@user".into(),
        };
        let test_file = temp_dir.path().join("test_file");
        let file_str = String::from(test_file.as_os_str().to_str().unwrap());
        let test1 = TestCaseRun {
            id: "test_id1".into(),
            name: "test_name".into(),
            classname: "test_classname".into(),
            file: file_str.clone(),
            parent_name: "test_parent_name1".into(),
            line: 1,
            status: TestCaseRunStatus::Success.into(),
            attempt_number: 1,
            started_at: Some(test_started_at.clone()),
            finished_at: Some(test_finished_at.clone()),
            status_output_message: "test_status_output_message".into(),
            codeowners: vec![codeowner1],
            ..Default::default()
        };

        let test2 = TestCaseRun {
            id: "test_id2".into(),
            name: "test_name".into(),
            classname: "test_classname".into(),
            file: file_str,
            parent_name: "test_parent_name2".into(),
            line: 1,
            status: TestCaseRunStatus::Failure.into(),
            attempt_number: 1,
            started_at: Some(test_started_at.clone()),
            finished_at: Some(test_finished_at),
            status_output_message: "test_status_output_message".into(),
            ..Default::default()
        };

        let mut test_result = TestResult::default();
        test_result.test_case_runs.push(test1.clone());
        test_result.test_case_runs.push(test1.clone());
        test_result.test_case_runs.push(test2.clone());

        let converted_bindings: BindingsReport = test_result.into();
        assert_eq!(converted_bindings.test_suites.len(), 2);
        let mut test_suite1 = &converted_bindings.test_suites[0];
        let mut test_suite2 = &converted_bindings.test_suites[1];
        if test_suite1.name == "test_parent_name1" {
            assert_eq!(test_suite1.tests, 2);
            assert_eq!(test_suite2.tests, 1);
        } else {
            assert_eq!(test_suite1.tests, 1);
            assert_eq!(test_suite2.tests, 2);
            // swap them for convenience
            (test_suite1, test_suite2) = (test_suite2, test_suite1);
        }
        let test_case1 = &test_suite1.test_cases[0];
        assert_eq!(test_case1.name, test1.name);
        assert_eq!(test_case1.classname, Some(test1.classname));
        assert_eq!(test_case1.assertions, None);
        assert_eq!(
            test_case1.timestamp,
            Some(test1.started_at.clone().unwrap().seconds)
        );
        assert_eq!(
            test_case1.timestamp_micros,
            Some(
                test1.started_at.clone().unwrap().seconds * 1000000
                    + test1.started_at.unwrap().nanos as i64 / 1000
            )
        );
        assert_eq!(test_case1.time, Some(1000.0));
        assert_eq!(test_case1.system_out, None);
        assert_eq!(test_case1.system_err, None);
        assert_eq!(test_case1.extra["id"], test1.id);
        assert_eq!(test_case1.extra["file"], test1.file);
        assert_eq!(test_case1.extra["line"], test1.line.to_string());
        assert_eq!(
            test_case1.extra["attempt_number"],
            test1.attempt_number.to_string()
        );
        assert_eq!(test_case1.properties.len(), 0);
        assert_eq!(test_case1.codeowners.clone().unwrap().len(), 1);
        assert_eq!(test_case1.codeowners.clone().unwrap()[0], "@user");

        assert_eq!(test_suite2.test_cases.len(), 1);
        let test_case2 = &test_suite2.test_cases[0];
        assert_eq!(test_case2.name, test2.name);
        assert_eq!(test_case2.classname, Some(test2.classname));
        assert_eq!(test_case2.assertions, None);
        assert_eq!(
            test_case2.timestamp,
            Some(test2.started_at.clone().unwrap().seconds)
        );
        assert_eq!(
            test_case2.timestamp_micros,
            Some(
                test2.started_at.clone().unwrap().seconds * 1000000
                    + test2.started_at.unwrap().nanos as i64 / 1000
            )
        );
        assert_eq!(test_case2.time, Some(1000.0));
        assert_eq!(test_case2.system_out, None);
        assert_eq!(test_case2.system_err, None);
        assert_eq!(test_case2.extra["id"], test2.id);
        assert_eq!(test_case2.extra["file"], test2.file);
        assert_eq!(test_case2.extra["line"], test2.line.to_string());
        assert_eq!(
            test_case2.extra["attempt_number"],
            test2.attempt_number.to_string()
        );
        assert_eq!(test_case2.properties.len(), 0);
        assert_eq!(test_case2.codeowners.clone().unwrap().len(), 0);

        // verify that the test report is valid
<<<<<<< HEAD
        let results = validate(&converted_bindings.clone().into(), &BundleRepo::default());
=======
        let results = validate(&converted_bindings.clone().into(), None);
>>>>>>> cf0814c3
        assert_eq!(results.all_issues_flat().len(), 1);
        results
            .all_issues_flat()
            .sort_by(|a, b| a.error_message.cmp(&b.error_message));
        results
            .all_issues_flat()
            .iter()
            .enumerate()
            .for_each(|issue| {
                assert_eq!(issue.1.level, JunitValidationLevel::SubOptimal);
                if issue.0 == 0 {
                    assert_eq!(issue.1.error_type, JunitValidationType::Report);
                    assert_eq!(
                        issue.1.error_message,
                        "report has old (> 24 hour(s)) timestamps"
                    );
                } else {
                    assert_eq!(issue.1.error_type, JunitValidationType::TestCase);
                    assert_eq!(issue.1.error_message, "test case id is not a valid uuidv5");
                }
            });
        assert_eq!(results.test_suites.len(), 2);
        assert_eq!(results.valid_test_suites.len(), 2);
        assert_eq!(
            results.valid_test_suites[0].test_cases.len(),
            converted_bindings.test_suites[0].tests
        );
        assert_eq!(
            results.valid_test_suites[1].test_cases.len(),
            converted_bindings.test_suites[1].tests
        );
    }
    #[cfg(feature = "bindings")]
    #[test]
    fn test_junit_conversion_paths() {
        use crate::repo::BundleRepo;

        let mut junit_parser = JunitParser::new();
        let file_contents = r#"
        <xml version="1.0" encoding="UTF-8"?>
        <testsuites>
            <testsuite name="testsuite" time="0.002">
                <testcase file="/test.java" line="5" timestamp="2023-10-01T12:00:00Z" classname="test" name="test_variant_truncation1" time="0.001">
                    <failure message="Test failed" type="java.lang.AssertionError">
                        <![CDATA[Expected: <true> but was: <false>]]>
                    </failure>
                </testcase>
                <testcase file="/test.java" name="test_variant_truncation2" timestamp="2023-10-01T12:00:00Z" time="0.001" />
            </testsuite>
        </testsuites>
        "#;
        let parsed_results = junit_parser.parse(BufReader::new(file_contents.as_bytes()));
        assert!(parsed_results.is_ok());

        // Get test case runs from parser
        let test_case_runs = junit_parser.into_test_case_runs(None, &BundleRepo::default());
        assert_eq!(test_case_runs.len(), 2);

        // Convert test case runs to bindings
        let bindings_from_runs: Vec<crate::junit::bindings::BindingsTestCase> =
            test_case_runs.into_iter().map(|run| run.into()).collect();

        // Get reports and convert directly to bindings
        let mut junit_parser = JunitParser::new();
        junit_parser
            .parse(BufReader::new(file_contents.as_bytes()))
            .unwrap();
        let reports = junit_parser.into_reports();
        assert_eq!(reports.len(), 1);

        let bindings_from_reports: Vec<crate::junit::bindings::BindingsTestCase> = reports[0]
            .test_suites
            .iter()
            .flat_map(|suite| suite.test_cases.iter().map(|case| case.clone().into()))
            .collect();

        // Compare the two conversion paths
        assert_eq!(bindings_from_runs.len(), bindings_from_reports.len());

        for (run_binding, report_binding) in
            bindings_from_runs.iter().zip(bindings_from_reports.iter())
        {
            assert_eq!(run_binding.name, report_binding.name);
            assert_eq!(run_binding.classname, report_binding.classname);
            assert_eq!(run_binding.status.status, report_binding.status.status);
            assert_eq!(run_binding.timestamp, report_binding.timestamp);
            assert_eq!(
                run_binding.timestamp_micros,
                report_binding.timestamp_micros
            );
            assert_eq!(run_binding.time, report_binding.time);
            assert_eq!(run_binding.system_out, report_binding.system_out);
            assert_eq!(run_binding.system_err, report_binding.system_err);
            // check that the properties match
            for property in run_binding.properties.iter() {
                if let Some(report_property) = report_binding
                    .properties
                    .iter()
                    .find(|p| p.name == property.name)
                {
                    assert_eq!(property.value, report_property.value);
                } else {
                    panic!("Property {} not found in report binding", property.name);
                }
            }
            assert_eq!(
                run_binding.extra().get("file"),
                report_binding.extra().get("file")
            );
        }
    }
}<|MERGE_RESOLUTION|>--- conflicted
+++ resolved
@@ -1188,11 +1188,7 @@
         assert_eq!(test_case2.codeowners.clone().unwrap().len(), 0);
 
         // verify that the test report is valid
-<<<<<<< HEAD
-        let results = validate(&converted_bindings.clone().into(), &BundleRepo::default());
-=======
-        let results = validate(&converted_bindings.clone().into(), None);
->>>>>>> cf0814c3
+        let results = validate(&converted_bindings.clone().into(), None, &BundleRepo::default());
         assert_eq!(results.all_issues_flat().len(), 1);
         results
             .all_issues_flat()
