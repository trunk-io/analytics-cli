--- conflicted
+++ resolved
@@ -1,28 +1,17 @@
 use std::{fs, io::BufReader, time::Duration};
 
 use chrono::{NaiveTime, TimeDelta, Utc};
-<<<<<<< HEAD
 use context::{
     junit::{
         self,
         parser::JunitParser,
         validator::{
+            JunitReportValidationIssue, JunitReportValidationIssueSubOptimal,
             JunitTestCaseValidationIssue, JunitTestCaseValidationIssueInvalid,
             JunitTestCaseValidationIssueSubOptimal, JunitTestSuiteValidationIssue,
             JunitTestSuiteValidationIssueInvalid, JunitTestSuiteValidationIssueSubOptimal,
-            JunitValidationIssue, JunitValidationLevel,
+            JunitValidationIssue, JunitValidationIssueType, JunitValidationLevel,
         },
-=======
-use context::junit::{
-    self,
-    parser::JunitParser,
-    validator::{
-        JunitReportValidationIssue, JunitReportValidationIssueSubOptimal,
-        JunitTestCaseValidationIssue, JunitTestCaseValidationIssueInvalid,
-        JunitTestCaseValidationIssueSubOptimal, JunitTestSuiteValidationIssue,
-        JunitTestSuiteValidationIssueInvalid, JunitTestSuiteValidationIssueSubOptimal,
-        JunitValidationIssue, JunitValidationIssueType, JunitValidationLevel,
->>>>>>> f2472448
     },
     repo::BundleRepo,
 };
