--- conflicted
+++ resolved
@@ -9,7 +9,10 @@
 use codeowners::CodeOwners;
 use constants::{EXIT_FAILURE, EXIT_SUCCESS};
 use context::{
-    bazel_bep::parser::BazelBepParser,
+    bazel_bep::{
+        common::BepParseResult,
+        parser::BazelBepParser,
+    },
     junit::{
         junit_path::{JunitReportFileWithTestRunnerReport, TestRunnerReport},
         parser::{JunitParseIssue, JunitParseIssueLevel, JunitParser},
@@ -28,7 +31,7 @@
     Line, Lines, Span,
 };
 
-use crate::{context::fall_back_to_binary_parse, print::print_bep_results};
+use crate::context::fall_back_to_binary_parse;
 
 #[derive(Args, Clone, Debug)]
 pub struct ValidateArgs {
@@ -73,7 +76,6 @@
     pub hide_banner: bool,
 }
 
-<<<<<<< HEAD
 #[derive(Debug)]
 pub struct BepValidateResult {
     errors: Vec<String>,
@@ -403,21 +405,27 @@
     }
 }
 
-pub async fn run_validate(validate_args: ValidateArgs) -> anyhow::Result<ValidateRunResult> {
-=======
-fn parse_test_report(test_report_path: String) -> Vec<JunitReportFileWithTestRunnerReport> {
+fn parse_test_report(test_report_path: String) -> (Vec<JunitReportFileWithTestRunnerReport>, Option<BepParseResult>) {
     let mut json_parser = BazelBepParser::new(test_report_path.clone());
     let bep_parse_result = fall_back_to_binary_parse(json_parser.parse(), &test_report_path);
     match bep_parse_result {
         Ok(result) if !result.errors.is_empty() => {
-            vec![JunitReportFileWithTestRunnerReport::from(test_report_path)]
+            (
+                vec![JunitReportFileWithTestRunnerReport::from(test_report_path)],
+                Some(result),
+            )
         }
         Err(_) => {
-            vec![JunitReportFileWithTestRunnerReport::from(test_report_path)]
+            (
+                vec![JunitReportFileWithTestRunnerReport::from(test_report_path)],
+                None,
+            )
         }
         Ok(valid_result) => {
-            print_bep_results(&valid_result);
-            valid_result.uncached_xml_files()
+            (
+                valid_result.uncached_xml_files(),
+                Some(valid_result),
+            )
         }
     }
 }
@@ -435,8 +443,7 @@
         .collect()
 }
 
-pub async fn run_validate(validate_args: ValidateArgs) -> anyhow::Result<i32> {
->>>>>>> d7b82f7b
+pub async fn run_validate(validate_args: ValidateArgs) -> anyhow::Result<ValidateRunResult> {
     let ValidateArgs {
         junit_paths,
         bazel_bep_path,
@@ -446,47 +453,35 @@
         ..
     } = validate_args;
 
-<<<<<<< HEAD
-    let (junit_file_paths, bep_validate_result) = match bazel_bep_path {
-        Some(bazel_bep_path) => {
-            let mut parser = BazelBepParser::new(bazel_bep_path);
-            let bep_result = parser.parse()?;
-            print_bep_results(&bep_result);
-            (
-                bep_result.uncached_xml_files(),
-                Some(BepValidateResult {
-                    errors: bep_result.errors,
-                }),
-            )
-        }
-        None => (
-            junit_paths
-                .into_iter()
-                .map(JunitReportFileWithTestRunnerReport::from)
-                .collect(),
-            None,
-        ),
-=======
-    let junit_file_paths: Vec<JunitReportFileWithTestRunnerReport> = if !test_reports.is_empty() {
-        test_reports
+    let (junit_file_paths, bep_validate_result): (Vec<JunitReportFileWithTestRunnerReport>, Option<BepValidateResult>) = if !test_reports.is_empty() {
+        let mut parse_results = test_reports
             .iter()
             .flat_map(|test_report_glob| flatten_glob(test_report_glob.as_str()))
-            .flat_map(parse_test_report)
-            .collect()
+            .map(parse_test_report);
+        
+        let file_paths = parse_results.clone().flat_map(|(files, _)| files).collect();
+        let bep_result = parse_results.find_map(|(_, bep_result)| bep_result.map(|result| BepValidateResult { errors: result.errors }));
+        (file_paths, bep_result)
     } else {
         match bazel_bep_path {
             Some(bazel_bep_path) => {
                 let mut parser = BazelBepParser::new(bazel_bep_path);
                 let bep_result = parser.parse()?;
-                print_bep_results(&bep_result);
-                bep_result.uncached_xml_files()
-            }
-            None => junit_paths
-                .into_iter()
-                .map(JunitReportFileWithTestRunnerReport::from)
-                .collect(),
-        }
->>>>>>> d7b82f7b
+                (
+                    bep_result.uncached_xml_files(),
+                    Some(BepValidateResult {
+                        errors: bep_result.errors,
+                    }),
+                )
+            }
+            None => (
+                junit_paths
+                    .into_iter()
+                    .map(JunitReportFileWithTestRunnerReport::from)
+                    .collect(),
+                None,
+            ),
+        }
     };
     validate(junit_file_paths, codeowners_path, bep_validate_result).await
 }
@@ -946,17 +941,18 @@
 
     #[test]
     fn test_parse_test_report_handles_json_bep() {
-        let actual = parse_test_report(get_test_file_path("test_fixtures/bep_example"));
+        let (actual, actual_bep) = parse_test_report(get_test_file_path("test_fixtures/bep_example"));
         let expected = vec![JunitReportFileWithTestRunnerReport {
             junit_path: String::from("/tmp/hello_test/test.xml"),
             test_runner_report: None,
         }];
         assert_eq!(actual, expected);
+        assert_eq!(actual_bep.map(|bep| bep.errors), Some(Vec::new()));
     }
 
     #[test]
     fn test_parse_test_report_handles_binary_bep() {
-        let mut actual = parse_test_report(get_test_file_path("test_fixtures/bep_binary_file.bin"));
+        let (mut actual, actual_bep) = parse_test_report(get_test_file_path("test_fixtures/bep_binary_file.bin"));
         let mut expected = vec![
             JunitReportFileWithTestRunnerReport {
                 junit_path: String::from("bytestream://buildbarn2.build.trunk-staging.io:1986/blobs/37d45ccef587444393523741a3831f4a1acbeb010f74f33130ab9ba687477558/449"),
@@ -1026,15 +1022,20 @@
         actual.sort_by_key(|item| item.junit_path.clone());
         expected.sort_by_key(|item| item.junit_path.clone());
         assert_eq!(actual, expected);
+        assert_eq!(actual_bep.map(|bep| bep.errors), Some(Vec::new()));
     }
 
     #[test]
     fn test_parse_test_report_falls_back_to_junit() {
-        let actual = parse_test_report(get_test_file_path("test_fixtures/junit0_pass.xml"));
+        let (actual, actual_bep) = parse_test_report(get_test_file_path("test_fixtures/junit0_pass.xml"));
         let expected = vec![JunitReportFileWithTestRunnerReport {
             junit_path: get_test_file_path("test_fixtures/junit0_pass.xml"),
             test_runner_report: None,
         }];
         assert_eq!(actual, expected);
+        assert_eq!(
+            actual_bep.map(|bep| bep.errors),
+            Some(vec![String::from("Error parsing build event: expected value at line 1 column 1")])
+        );
     }
 }