use std::{
    collections::{BTreeMap, HashSet},
    io::BufReader,
    path::PathBuf,
};

use bundle::{FileSet, FileSetBuilder, FileSetTestRunnerReport};
use clap::{arg, ArgAction, Args};
use codeowners::CodeOwners;
use constants::{EXIT_FAILURE, EXIT_SUCCESS};
use context::{
    bazel_bep::{common::BepParseResult, parser::BazelBepParser},
    junit::{
        junit_path::{JunitReportFileWithTestRunnerReport, TestRunnerReport},
        parser::{JunitParseIssue, JunitParseIssueLevel, JunitParser},
        validator::{
            validate as validate_report, JunitReportValidation, JunitReportValidationFlatIssue,
            JunitReportValidationIssueSubOptimal, JunitValidationIssue, JunitValidationIssueType,
            JunitValidationLevel,
        },
    },
};
use pluralizer::pluralize;
use quick_junit::Report;
use superconsole::{
    style::{style, Attribute, Color, Stylize},
    Line, Lines, Span,
};

<<<<<<< HEAD
use crate::context::fall_back_to_binary_parse;
=======
use crate::{
    context::fall_back_to_binary_parse, print::print_bep_results, report_limiting::ValidationReport,
};
>>>>>>> 4d35464c

#[derive(Args, Clone, Debug)]
pub struct ValidateArgs {
    #[arg(
        long,
        required_unless_present_any = ["bazel_bep_path", "test_reports"],
        conflicts_with_all = ["bazel_bep_path", "test_reports"],
        value_delimiter = ',',
        value_parser = clap::builder::NonEmptyStringValueParser::new(),
        help = "Comma-separated list of glob paths to junit files.",
    )]
    junit_paths: Vec<String>,
    #[arg(
        long,
        required_unless_present_any = ["junit_paths", "test_reports"],
        help = "Path to bazel build event protocol JSON file."
    )]
    bazel_bep_path: Option<String>,
    #[arg(
        long,
        required_unless_present_any = ["junit_paths", "bazel_bep_path"],
        value_delimiter = ',',
        value_parser = clap::builder::NonEmptyStringValueParser::new(),
        help = "Comma-separated list of paths to test report files."
    )]
    pub test_reports: Vec<String>,
    #[arg(long, help = "Show warning-level log messages in output.", hide = true)]
    show_warnings: bool,
    #[arg(long, help = "Value to override CODEOWNERS file or directory path.")]
    pub codeowners_path: Option<String>,
    #[arg(
        long,
        help = "Deprecated (does nothing, left in to avoid breaking existing flows)",
        action = ArgAction::Set,
        required = false,
        require_equals = true,
        num_args = 0..=1,
        default_value = "false",
        default_missing_value = "true",
        hide = true,
    )]
    pub hide_banner: bool,
}

#[derive(Debug)]
pub struct BepValidateResult {
    errors: Vec<String>,
}

#[derive(Debug)]
pub struct FileSetResult {
    glob: String,
    file_paths: Vec<String>,
}

#[derive(Debug)]
pub struct ParseIssues {
    file_path: String,
    fatal_error: Option<anyhow::Error>,
    errors: Vec<JunitParseIssue>,
    warnings: Vec<JunitParseIssue>,
}

#[derive(Debug)]
pub struct TestIssues {
    file_path: String,
    num_test_suites: usize,
    num_test_cases: usize,
    errors: Vec<JunitReportValidationFlatIssue>,
    warnings: Vec<JunitReportValidationFlatIssue>,
}

#[derive(Debug)]
pub struct CodeownersIssues {
    file_path: PathBuf,
    warnings: Vec<String>,
}

#[derive(Debug)]
pub struct ValidateRunResult {
    bep_result: Option<BepValidateResult>,
    file_sets: Vec<FileSetResult>,
    file_parse_issues: Vec<ParseIssues>,
    test_issues: Vec<TestIssues>,
    codeowners_issues: Option<CodeownersIssues>,
}

impl ValidateRunResult {
    pub fn exit_code(&self) -> i32 {
        let has_errors = self.file_parse_issues.iter().any(|file_parse_issue| {
            file_parse_issue.fatal_error.is_some() || !file_parse_issue.errors.is_empty()
        }) || self
            .test_issues
            .iter()
            .any(|test_issue| !test_issue.errors.is_empty());
        if has_errors {
            EXIT_FAILURE
        } else {
            EXIT_SUCCESS
        }
    }

    fn num_files(&self) -> usize {
        let mut num = 0;
        for file_set in self.file_sets.iter() {
            num += file_set.file_paths.len();
        }
        num
    }
}

impl EndOutput for ValidateRunResult {
    fn output(&self) -> anyhow::Result<Vec<Line>> {
        let mut output: Vec<Line> = Vec::new();

        if let Some(bep_results) = &self.bep_result {
            if !bep_results.errors.is_empty() {
                output.push(Line::from_iter([
                    Span::new_unstyled("⚠️  BEP file had parse errors: ")?,
                    Span::new_unstyled(format!("{:?}", bep_results.errors))?,
                ]));
                output.push(Line::default());
            }
        }

        output.push(Line::from_iter([Span::new_unstyled(format!(
            "📚 Validating {} files:",
            self.num_files()
        ))?]));
        for file_set in self.file_sets.iter() {
            output.push(Line::from_iter([Span::new_unstyled(format!(
                "  Files matching: {}:",
                file_set.glob
            ))?]));
            for file_path in file_set.file_paths.iter() {
                output.push(Line::from_iter([Span::new_unstyled(format!(
                    "    {}",
                    file_path
                ))?]))
            }
            output.push(Line::default());
        }

        output.push(Line::from_iter([Span::new_styled(
            style(String::from("File parse issues")).attribute(Attribute::Bold),
        )?]));
        for file_parse_issue in self.file_parse_issues.iter() {
            let has_errors =
                file_parse_issue.fatal_error.is_some() || !file_parse_issue.errors.is_empty();
            let has_warnings = !file_parse_issue.warnings.is_empty();

            let title_colour = if has_errors {
                Color::Red
            } else if has_warnings {
                Color::Yellow
            } else {
                Color::Green
            };
            output.push(Line::from_iter([Span::new_styled(
                style(file_parse_issue.file_path.clone()).with(title_colour),
            )?]));

            let num_errors = if file_parse_issue.fatal_error.is_some() {
                file_parse_issue.errors.len() + 1
            } else {
                file_parse_issue.errors.len()
            };
            output.push(Line::from_iter([Span::new_styled(
                style(format!(
                    "{} errors, {} warnings",
                    num_errors,
                    file_parse_issue.warnings.len()
                ))
                .attribute(Attribute::Italic),
            )?]));

            if has_errors {
                output.push(Line::from_iter([Span::new_unstyled(" ❌ Errors:")?]));
                if let Some(e) = &file_parse_issue.fatal_error {
                    output.push(Line::from_iter([Span::new_unstyled_lossy(format!(
                        "  {:?}",
                        e
                    ))]));
                }
                for error in file_parse_issue.errors.iter() {
                    output.push(Line::from_iter([Span::new_unstyled(format!(
                        "  {}",
                        error
                    ))?]));
                }
            }

            if has_warnings {
                output.push(Line::from_iter([Span::new_unstyled(" ⚠️  Warnings:")?]));
                for warning in file_parse_issue.warnings.iter() {
                    output.push(Line::from_iter([Span::new_unstyled(format!(
                        "  {}",
                        warning.clone()
                    ))?]));
                }
            }

            output.push(Line::default());
        }

        output.push(Line::from_iter([Span::new_styled(
            style(String::from("Test Validation Issues")).attribute(Attribute::Bold),
        )?]));
        for test_issue in self.test_issues.iter() {
            let has_errors = !test_issue.errors.is_empty();
            let has_warnings = !test_issue.warnings.is_empty();

            let title_colour = if has_errors {
                Color::Red
            } else if has_warnings {
                Color::Yellow
            } else {
                Color::Green
            };
            output.push(Line::from_iter([Span::new_styled(
                style(test_issue.file_path.clone()).with(title_colour),
            )?]));

            output.push(Line::from_iter([Span::new_styled(
                style(format!(
                    "{} test suites, {} test cases, {} errors, {} warnings",
                    test_issue.num_test_suites,
                    test_issue.num_test_cases,
                    test_issue.errors.len(),
                    test_issue.warnings.len(),
                ))
                .attribute(Attribute::Italic),
            )?]));

            if has_errors {
                output.push(Line::from_iter([Span::new_unstyled(String::from(
                    " ❌ Errors:",
                ))?]));
                for error in test_issue.errors.iter() {
                    output.push(Line::from_iter([Span::new_unstyled(format!(
                        "  {}",
                        error.error_message
                    ))?]));
                }
            }

            if has_warnings {
                output.push(Line::from_iter([Span::new_unstyled(" ⚠️  Warnings:")?]));
                for warning in test_issue.warnings.iter() {
                    output.push(Line::from_iter([Span::new_unstyled(format!(
                        "  {}",
                        warning.error_message
                    ))?]));
                }
            }
        }

        output.push(Line::default());
        output.push(Line::from_iter([Span::new_styled(
            style(String::from("Checking for codeowners file...")).attribute(Attribute::Bold),
        )?]));
        match &self.codeowners_issues {
            None => {
                output.push(Line::from_iter([Span::new_unstyled(
                    "  No codeowners file found",
                )?]));
            }
            Some(codeowners_issues) => {
                output.push(Line::from_iter([Span::new_styled(
                    style(format!(
                        "  Found codeowners path: {:?}",
                        codeowners_issues.file_path
                    ))
                    .attribute(Attribute::Italic),
                )?]));
                for warning in codeowners_issues.warnings.iter() {
                    output.push(Line::from_iter([Span::new_unstyled(format!(
                        "  {}",
                        warning.clone()
                    ))?]));
                }
            }
        }
        output.push(Line::default());

        let mut num_warnings = 0;
        let mut num_errors = 0;

        let mut files_with_no_issues: HashSet<String> = HashSet::new();
        let mut files_with_warnings: HashSet<String> = HashSet::new();
        let mut files_with_errors: HashSet<String> = HashSet::new();

        for file_set in self.file_sets.iter() {
            for file_path in file_set.file_paths.iter() {
                files_with_no_issues.insert(file_path.clone());
            }
        }

        let num_files = files_with_no_issues.len();

        for parse_issues in self.file_parse_issues.iter() {
            if parse_issues.fatal_error.is_some() {
                num_errors += 1;
                files_with_errors.insert(parse_issues.file_path.clone());
                files_with_no_issues.remove(&parse_issues.file_path);
            }
            if !parse_issues.errors.is_empty() {
                num_errors += parse_issues.errors.len();
                files_with_errors.insert(parse_issues.file_path.clone());
                files_with_no_issues.remove(&parse_issues.file_path);
            }
            if !parse_issues.warnings.is_empty() {
                num_warnings += parse_issues.warnings.len();
                files_with_warnings.insert(parse_issues.file_path.clone());
                files_with_no_issues.remove(&parse_issues.file_path);
            }
        }

        for test_issues in self.test_issues.iter() {
            if !test_issues.errors.is_empty() {
                num_errors += test_issues.errors.len();
                files_with_errors.insert(test_issues.file_path.clone());
                files_with_no_issues.remove(&test_issues.file_path);
            }
            if !test_issues.warnings.is_empty() {
                num_warnings += test_issues.warnings.len();
                files_with_warnings.insert(test_issues.file_path.clone());
                files_with_no_issues.remove(&test_issues.file_path);
            }
        }

        let num_files_with_no_issues = files_with_no_issues.len();
        let num_files_with_warnings = files_with_warnings.len();
        let num_files_with_errors = files_with_errors.len();

        output.push(Line::from_iter([
            Span::new_styled(style(format!("{}", num_files_with_no_issues)).with(Color::Green))?,
            Span::new_unstyled(format!(
                " {}, ",
                pluralize("valid file", num_files_with_no_issues as isize, false)
            ))?,
            Span::new_styled(style(format!("{}", num_files_with_warnings)).with(Color::Yellow))?,
            Span::new_unstyled(format!(
                " {} with warnings, and ",
                pluralize("file", num_files_with_warnings as isize, false)
            ))?,
            Span::new_styled(style(format!("{}", num_files_with_errors)).with(Color::Red))?,
            Span::new_unstyled(format!(
                " {} with errors, ",
                pluralize("file", num_files_with_errors as isize, false)
            ))?,
            Span::new_unstyled(format!(
                "with {} total (a file is double counted if it has both errors and warnings)",
                pluralize("file", num_files as isize, true)
            ))?,
        ]));
        output.push(Line::from_iter([
            Span::new_styled(style(format!("{}", num_warnings)).with(Color::Yellow))?,
            Span::new_unstyled(format!(
                " {}, and ",
                pluralize("warning", num_warnings as isize, false)
            ))?,
            Span::new_styled(style(format!("{}", num_errors as isize)).with(Color::Red))?,
            Span::new_unstyled(format!(
                " {}",
                pluralize("error", num_errors as isize, false)
            ))?,
        ]));

        Ok(output)
    }
}

fn parse_test_report(
    test_report_path: String,
) -> (
    Vec<JunitReportFileWithTestRunnerReport>,
    Option<BepParseResult>,
) {
    let mut json_parser = BazelBepParser::new(test_report_path.clone());
    let bep_parse_result = fall_back_to_binary_parse(json_parser.parse(), &test_report_path);
    match bep_parse_result {
        Ok(result) if !result.errors.is_empty() => (
            vec![JunitReportFileWithTestRunnerReport::from(test_report_path)],
            Some(result),
        ),
        Err(_) => (
            vec![JunitReportFileWithTestRunnerReport::from(test_report_path)],
            None,
        ),
        Ok(valid_result) => (valid_result.uncached_xml_files(), Some(valid_result)),
    }
}

fn flatten_glob(glob_text: &str) -> Vec<String> {
    glob::glob(glob_text)
        .into_iter()
        .flat_map(|paths| {
            paths.flat_map(|path_result| {
                path_result
                    .into_iter()
                    .flat_map(|path| path.as_os_str().to_str().map(String::from).into_iter())
            })
        })
        .collect()
}

pub async fn run_validate(validate_args: ValidateArgs) -> anyhow::Result<ValidateRunResult> {
    let ValidateArgs {
        junit_paths,
        bazel_bep_path,
        test_reports,
        show_warnings: _,
        codeowners_path,
        ..
    } = validate_args;

    let (junit_file_paths, bep_validate_result): (
        Vec<JunitReportFileWithTestRunnerReport>,
        Option<BepValidateResult>,
    ) = if !test_reports.is_empty() {
        let mut parse_results = test_reports
            .iter()
            .flat_map(|test_report_glob| flatten_glob(test_report_glob.as_str()))
            .map(parse_test_report);

        let file_paths = parse_results.clone().flat_map(|(files, _)| files).collect();
        let bep_result = parse_results.find_map(|(_, bep_result)| {
            bep_result.map(|result| BepValidateResult {
                errors: result.errors,
            })
        });
        (file_paths, bep_result)
    } else {
        match bazel_bep_path {
            Some(bazel_bep_path) => {
                let mut parser = BazelBepParser::new(bazel_bep_path);
                let bep_result = parser.parse()?;
                (
                    bep_result.uncached_xml_files(),
                    Some(BepValidateResult {
                        errors: bep_result.errors,
                    }),
                )
            }
            None => (
                junit_paths
                    .into_iter()
                    .map(JunitReportFileWithTestRunnerReport::from)
                    .collect(),
                None,
            ),
        }
    };
    validate(junit_file_paths, codeowners_path, bep_validate_result).await
}

type JunitFileToReportAndParseIssues = BTreeMap<
    String,
    (
        anyhow::Result<Option<Report>>,
        Vec<JunitParseIssue>,
        Option<FileSetTestRunnerReport>,
    ),
>;
type JunitFileToReport = BTreeMap<String, (Report, Option<FileSetTestRunnerReport>)>;
type JunitFileToParseIssues = BTreeMap<String, (anyhow::Result<()>, Vec<JunitParseIssue>)>;
type JunitFileToValidation = BTreeMap<String, JunitReportValidation>;

async fn validate(
    junit_paths: Vec<JunitReportFileWithTestRunnerReport>,
    codeowners_path: Option<String>,
    bep_result: Option<BepValidateResult>,
) -> anyhow::Result<ValidateRunResult> {
    let current_dir = std::env::current_dir()
        .ok()
        .and_then(|p| p.to_str().map(String::from))
        .unwrap_or_default();
    let file_set_builder =
        FileSetBuilder::build_file_sets(&current_dir, &junit_paths, &Option::<&str>::None, None)?;
    if file_set_builder.no_files_found() {
        let msg = "No test output files found to validate";
        tracing::warn!(msg);
        return Err(anyhow::anyhow!(msg));
    }
    let file_set_results = gen_file_set_results(&file_set_builder);

    let parse_results = parse_file_sets(file_set_builder.file_sets());
    let (parsed_reports, parse_issues) = parse_results.into_iter().fold(
        (JunitFileToReport::new(), JunitFileToParseIssues::new()),
        |(mut parsed_reports, mut parse_issues),
         (file, (parse_result, issues, test_runner_report))| {
            match parse_result {
                Ok(report) => match report {
                    Some(report) => {
                        parsed_reports.insert(file, (report, test_runner_report));
                    }
                    None => {
                        parse_issues.insert(file, (Ok(()), issues));
                    }
                },
                Err(e) => {
                    parse_issues.insert(file, (Err(e), Vec::new()));
                }
            }
            (parsed_reports, parse_issues)
        },
    );
    let file_parse_issues = gen_parse_issues(parse_issues);

    let report_validations: JunitFileToValidation = parsed_reports
        .into_iter()
        .map(|(file, (report, test_runner_report))| {
            (
                file,
                validate_report(&report, test_runner_report.map(TestRunnerReport::from)),
            )
        })
        .collect();
    let test_issues = gen_test_issues(&report_validations);

    let codeowners = CodeOwners::find_file(&current_dir, &codeowners_path);
    let codeowners_issues = gen_codeowners_issues(codeowners, &report_validations);

    Ok(ValidateRunResult {
        bep_result,
        file_sets: file_set_results,
        file_parse_issues,
        test_issues,
        codeowners_issues,
    })
}

fn parse_file_sets(file_sets: &[FileSet]) -> JunitFileToReportAndParseIssues {
    file_sets.iter().fold(
        JunitFileToReportAndParseIssues::new(),
        |parse_results, file_set| -> JunitFileToReportAndParseIssues {
            file_set
                .files
                .iter()
                .fold(parse_results, |mut parse_results, bundled_file| {
                    let path = std::path::Path::new(&bundled_file.original_path);
                    let file = match std::fs::File::open(path) {
                        Ok(file) => file,
                        Err(e) => {
                            parse_results.insert(
                                bundled_file.get_print_path().to_string(),
                                (
                                    Err(anyhow::anyhow!(e)),
                                    Vec::new(),
                                    file_set.test_runner_report,
                                ),
                            );
                            return parse_results;
                        }
                    };

                    let file_buf_reader = BufReader::new(file);
                    let mut junit_parser = JunitParser::new();
                    if let Err(e) = junit_parser.parse(file_buf_reader) {
                        parse_results.insert(
                            bundled_file.get_print_path().to_string(),
                            (
                                Err(anyhow::anyhow!(e)),
                                Vec::new(),
                                file_set.test_runner_report,
                            ),
                        );
                        return parse_results;
                    }

                    let parse_issues = junit_parser.issues().to_vec();
                    let mut parsed_reports = junit_parser.into_reports();
                    if parsed_reports.len() != 1 {
                        parse_results.insert(
                            bundled_file.get_print_path().to_string(),
                            (Ok(None), parse_issues, file_set.test_runner_report),
                        );
                        return parse_results;
                    }

                    parse_results.insert(
                        bundled_file.get_print_path().to_string(),
                        (
                            Ok(Some(parsed_reports.remove(0))),
                            Vec::new(),
                            file_set.test_runner_report,
                        ),
                    );

                    parse_results
                })
        },
    )
}

fn gen_file_set_results(file_set_builder: &FileSetBuilder) -> Vec<FileSetResult> {
    file_set_builder
        .file_sets()
        .iter()
        .map(|file_set| FileSetResult {
            glob: file_set.glob.clone(),
            file_paths: file_set
                .files
                .iter()
                .map(|file| String::from(file.get_print_path()))
                .collect(),
        })
        .collect()
}

fn gen_parse_issues(parse_issues: JunitFileToParseIssues) -> Vec<ParseIssues> {
    parse_issues
        .into_iter()
        .map(|(file_path, (parse_result, file_issues))| {
            if let Err(e) = parse_result {
                ParseIssues {
                    file_path,
                    fatal_error: Some(e),
                    errors: Vec::new(),
                    warnings: Vec::new(),
                }
            } else {
                let errors = file_issues
                    .clone()
                    .into_iter()
                    .filter(|issue| {
                        JunitParseIssueLevel::from(issue) == JunitParseIssueLevel::Invalid
                    })
                    .collect();

                let warnings = file_issues
                    .clone()
                    .into_iter()
                    .filter(|issue| {
                        JunitParseIssueLevel::from(issue) == JunitParseIssueLevel::SubOptimal
                    })
                    .collect();

                ParseIssues {
                    file_path: file_path.clone(),
                    fatal_error: None,
                    errors,
                    warnings,
                }
            }
        })
        .collect()
}

fn gen_test_issues(report_validations: &JunitFileToValidation) -> Vec<TestIssues> {
    report_validations
        .iter()
        .map(|(file_path, report_validation)| {
            let all_issues = report_validation.all_issues_flat();
            let errors = all_issues
                .clone()
                .into_iter()
                .filter(|issue| issue.level == JunitValidationLevel::Invalid)
                .collect();
            let warnings = all_issues
                .clone()
                .into_iter()
                .filter(|issue| issue.level == JunitValidationLevel::SubOptimal)
                .collect();

            TestIssues {
                file_path: file_path.clone(),
                num_test_suites: report_validation.test_suites().len(),
                num_test_cases: report_validation.test_cases().len(),
                errors,
                warnings,
            }
        })
        .collect()
}

fn gen_codeowners_issues(
    codeowners: Option<CodeOwners>,
    report_validations: &JunitFileToValidation,
) -> Option<CodeownersIssues> {
    codeowners.map(|owners| {
        let has_test_cases_without_matching_codeowners_paths = report_validations
            .iter()
            .flat_map(|(_, report_validation)| report_validation.all_issues())
            .any(|issue| {
                matches!(
                    issue,
                    JunitValidationIssueType::Report(JunitValidationIssue::SubOptimal(
                        JunitReportValidationIssueSubOptimal::TestCasesFileOrFilepathMissing
                    ))
                )
            });
        let warnings = if has_test_cases_without_matching_codeowners_paths {
            vec![
                String::from("CODEOWNERS found but test cases are missing filepaths. We will not be able to correlate flaky tests with owners."),
            ]
        } else {
            Vec::new()
        };

        CodeownersIssues {
            file_path: owners.path,
            warnings,
        }
    })
}

#[derive(Debug)]
pub struct JunitReportValidations {
    pub validations: BTreeMap<String, anyhow::Result<JunitReportValidation>>,
    files: Vec<String>,
    files_without_issues: Vec<String>,
}

impl JunitReportValidations {
    pub fn new(validations: BTreeMap<String, anyhow::Result<JunitReportValidation>>) -> Self {
        let mut files: Vec<String> = validations.keys().cloned().collect();
        files.sort();
        let mut files_without_issues: Vec<String> = Vec::new();
        for (file_name, validation) in validations.iter() {
            if let Ok(report_validation) = validation {
                if report_validation.num_invalid_issues() == 0
                    && report_validation.num_suboptimal_issues() == 0
                {
                    files_without_issues.push(file_name.clone());
                }
            }
        }
        Self {
            validations,
            files,
            files_without_issues,
        }
    }

    pub fn output_with_report_limits(
        &self,
        limits: &ValidationReport,
    ) -> anyhow::Result<Vec<Line>> {
        let mut output: Vec<Line> = Vec::new();
        if limits == &ValidationReport::None {
            return Ok(output);
        }

        output.push(Line::from_iter([Span::new_styled(
            String::from("📂 File Validation").attribute(Attribute::Bold),
        )?]));
        output.push(Line::default());

        if self.files.is_empty() {
            output.push(Line::from_iter([Span::new_styled(
                "⚠️  No files found".to_string().attribute(Attribute::Bold),
            )?]));
            return Ok(output);
        } else if self.files_without_issues.len() != self.files.len() {
            // found x number of files with issues
            output.push(Line::from_iter([Span::new_styled(
                format!(
                    "❕ {} found, {} with issues",
                    pluralize("file", self.files.len() as isize, true),
                    self.files.len() - self.files_without_issues.len(),
                )
                .attribute(Attribute::Bold),
            )?]));
        } else {
            // all files are perfect
            output.push(Line::from_iter([Span::new_styled(
                format!(
                    "✅ {} found, all fully correct",
                    pluralize("file", self.files.len() as isize, true)
                )
                .attribute(Attribute::Bold),
            )?]));
        }
        output.push(Line::default());

        for (file_name, validation_reports) in limits.limit_files(self.validations.iter()) {
            let mut lines: Vec<Line> = vec![];
            match validation_reports {
                Err(e) => {
                    lines.extend([
                        Line::from_iter([
                            Span::new_unstyled("❌ ")?,
                            Span::new_styled(
                                format!("{file_name} Could Not Be Parsed")
                                    .attribute(Attribute::Bold),
                            )?,
                        ]),
                        Line::from_iter([
                            Span::new_unstyled(" ↪ ")?,
                            Span::new_unstyled_lossy(format!("{:?}", e)),
                        ]),
                    ]);
                }
                Ok(report) => {
                    let issues = report.all_issues_flat();
                    let sub_optimal_issues: Vec<&JunitReportValidationFlatIssue> = issues
                        .iter()
                        .filter(|issue| issue.level == JunitValidationLevel::SubOptimal)
                        .collect();
                    let invalid_issues: Vec<&JunitReportValidationFlatIssue> = issues
                        .iter()
                        .filter(|issue| issue.level == JunitValidationLevel::Invalid)
                        .collect();
                    match (sub_optimal_issues.is_empty(), invalid_issues.is_empty()) {
                        (false, false) => {
                            lines.push(Line::from_iter([
                                Span::new_unstyled("❌ ")?,
                                Span::new_styled(
                                    format!("{file_name} Has Errors And Warnings")
                                        .attribute(Attribute::Bold),
                                )?,
                            ]));
                            lines.push(Line::from_iter([
                                Span::new_unstyled(" ↪ ❌ ")?,
                                Span::new_styled(
                                    String::from("Errors").attribute(Attribute::Bold),
                                )?,
                            ]));
                            for error in limits.limit_issues(invalid_issues.iter()) {
                                lines.push(Line::from_iter([
                                    Span::new_unstyled("   ↪ ")?,
                                    Span::new_unstyled(error.error_message.clone())?,
                                ]));
                            }
                            lines.push(Line::from_iter([
                                Span::new_unstyled(" ↪ ⚠️  ")?,
                                Span::new_styled(
                                    String::from("Warnings").attribute(Attribute::Bold),
                                )?,
                            ]));
                            for warning in limits.limit_issues(sub_optimal_issues.iter()) {
                                lines.push(Line::from_iter([
                                    Span::new_unstyled("   ↪ ")?,
                                    Span::new_unstyled(warning.error_message.clone())?,
                                ]));
                            }
                        }
                        (true, false) => {
                            lines.push(Line::from_iter([
                                Span::new_unstyled("❌ ")?,
                                Span::new_styled(
                                    format!("{file_name} Has Errors").attribute(Attribute::Bold),
                                )?,
                            ]));
                            for issue in limits.limit_issues(invalid_issues.iter()) {
                                lines.push(Line::from_iter([
                                    Span::new_unstyled(" ↪ ")?,
                                    Span::new_unstyled(issue.error_message.clone())?,
                                ]));
                            }
                        }
                        (false, true) => {
                            lines.push(Line::from_iter([
                                Span::new_unstyled("⚠️  ")?,
                                Span::new_styled(
                                    format!("{file_name} Has Warnings").attribute(Attribute::Bold),
                                )?,
                            ]));
                            for warning in limits.limit_issues(sub_optimal_issues.iter()) {
                                lines.push(Line::from_iter([
                                    Span::new_unstyled(" ↪ ")?,
                                    Span::new_unstyled(warning.error_message.clone())?,
                                ]));
                            }
                        }
                        (true, true) => {
                            // pass
                        }
                    }
                    let mut output_lines = Lines::from_iter(lines);
                    output_lines.pad_lines_left(2);
                    output.extend(output_lines);
                }
            }
        }
        if let Some(extra_files) = limits.num_exceeding_files_limit(self.validations.len()) {
            output.push(Line::from_iter([Span::new_unstyled(format!(
                "…and {} more",
                extra_files
            ))?]));
        }

        Ok(output)
    }
}

#[cfg(test)]
mod tests {
    use chrono::DateTime;
    use context::junit::junit_path::{
        JunitReportFileWithTestRunnerReport, TestRunnerReport, TestRunnerReportStatus,
    };
    use test_utils::inputs::get_test_file_path;

    use super::*;

    #[test]
    fn test_flatten_glob_returns_all_matches() {
        let path = get_test_file_path("test_fixtures/junit0*");
        let mut actual = flatten_glob(&path);
        let mut expected = vec![
            get_test_file_path("test_fixtures/junit0_fail_suite_timestamp.xml"),
            get_test_file_path("test_fixtures/junit0_fail.xml"),
            get_test_file_path("test_fixtures/junit0_pass_suite_timestamp.xml"),
            get_test_file_path("test_fixtures/junit0_pass.xml"),
        ];
        actual.sort();
        expected.sort();
        assert_eq!(actual, expected);
    }

    #[test]
    fn test_parse_test_report_handles_json_bep() {
        let (actual, actual_bep) =
            parse_test_report(get_test_file_path("test_fixtures/bep_example"));
        let expected = vec![JunitReportFileWithTestRunnerReport {
            junit_path: String::from("/tmp/hello_test/test.xml"),
            test_runner_report: None,
        }];
        assert_eq!(actual, expected);
        assert_eq!(actual_bep.map(|bep| bep.errors), Some(Vec::new()));
    }

    #[test]
    fn test_parse_test_report_handles_binary_bep() {
        let (mut actual, actual_bep) =
            parse_test_report(get_test_file_path("test_fixtures/bep_binary_file.bin"));
        let mut expected = vec![
            JunitReportFileWithTestRunnerReport {
                junit_path: String::from("bytestream://buildbarn2.build.trunk-staging.io:1986/blobs/37d45ccef587444393523741a3831f4a1acbeb010f74f33130ab9ba687477558/449"),
                test_runner_report: Some(TestRunnerReport {
                    status: TestRunnerReportStatus::Passed,
                    start_time: DateTime::parse_from_rfc3339("2025-05-16T19:27:25.037Z").unwrap().to_utc(),
                    end_time: DateTime::parse_from_rfc3339("2025-05-16T19:27:27.605Z").unwrap().to_utc(),
                }),
            },
            JunitReportFileWithTestRunnerReport {
                junit_path: String::from("bytestream://buildbarn2.build.trunk-staging.io:1986/blobs/46bbeb038d6f1447f6224a7db4d8a109e133884f2ee6ee78487ca4ce7e073de8/507"),
                test_runner_report: Some(TestRunnerReport {
                    status: TestRunnerReportStatus::Passed,
                    start_time: DateTime::parse_from_rfc3339("2025-05-16T19:29:32.732Z").unwrap().to_utc(),
                    end_time: DateTime::parse_from_rfc3339("2025-05-16T19:29:32.853Z").unwrap().to_utc(),
                }),
            },
            JunitReportFileWithTestRunnerReport {
                junit_path: String::from("bytestream://buildbarn2.build.trunk-staging.io:1986/blobs/d1f48dadf5679f09ce9b9c8f4778281ab25bc1dfdddec943e1255baf468630de/451"),
                test_runner_report: Some(TestRunnerReport {
                    status: TestRunnerReportStatus::Passed,
                    start_time: DateTime::parse_from_rfc3339("2025-05-16T19:32:32.180Z").unwrap().to_utc(),
                    end_time: DateTime::parse_from_rfc3339("2025-05-16T19:32:34.697Z").unwrap().to_utc(),
                }),
            },
            JunitReportFileWithTestRunnerReport {
                junit_path: String::from("bytestream://buildbarn2.build.trunk-staging.io:1986/blobs/38f1d4ce43242ed3cb08aedf1cc0c3133a8aec8e8eee61f5b84b85a5ba718bc8/1204"),
                test_runner_report: Some(TestRunnerReport {
                    status: TestRunnerReportStatus::Passed,
                    start_time: DateTime::parse_from_rfc3339("2025-05-16T19:32:31.748Z").unwrap().to_utc(),
                    end_time: DateTime::parse_from_rfc3339("2025-05-16T19:32:34.797Z").unwrap().to_utc(),
                }),
            },
            JunitReportFileWithTestRunnerReport {
                junit_path: String::from("bytestream://buildbarn2.build.trunk-staging.io:1986/blobs/ac23080b9bf5599b7781e3b62be9bf9a5b6685a8cbe76de4e9e1731a318e9283/607"),
                test_runner_report: Some(TestRunnerReport {
                    status: TestRunnerReportStatus::Passed,
                    start_time: DateTime::parse_from_rfc3339("2025-05-16T19:33:01.680Z").unwrap().to_utc(),
                    end_time: DateTime::parse_from_rfc3339("2025-05-16T19:33:01.806Z").unwrap().to_utc(),
                }),
            },
            JunitReportFileWithTestRunnerReport {
                junit_path: String::from("bytestream://buildbarn2.build.trunk-staging.io:1986/blobs/9c1db1d25ca6a4268be4a8982784c525a4b0ca99cbc7614094ad36c56bb08f2a/463"),
                test_runner_report: Some(TestRunnerReport {
                    status: TestRunnerReportStatus::Passed,
                    start_time: DateTime::parse_from_rfc3339("2025-05-16T19:32:52.714Z").unwrap().to_utc(),
                    end_time: DateTime::parse_from_rfc3339("2025-05-16T19:33:17.945Z").unwrap().to_utc(),
                }),
            },
            JunitReportFileWithTestRunnerReport {
                junit_path: String::from("bytestream://buildbarn2.build.trunk-staging.io:1986/blobs/7b3ed061a782496c7418be853caae863a9ada9618712f92346ea9e8169b8acf0/1120"),
                test_runner_report: Some(TestRunnerReport {
                    status: TestRunnerReportStatus::Passed,
                    start_time: DateTime::parse_from_rfc3339("2025-05-16T19:35:16.934Z").unwrap().to_utc(),
                    end_time: DateTime::parse_from_rfc3339("2025-05-16T19:35:19.361Z").unwrap().to_utc(),
                }),
            },
            JunitReportFileWithTestRunnerReport {
                junit_path: String::from("bytestream://buildbarn2.build.trunk-staging.io:1986/blobs/45ca1eed26b3cf1aafdb51829e32312d3b48452cc144aa041c946e89fa9c6cf6/175"),
                test_runner_report: Some(TestRunnerReport {
                    status: TestRunnerReportStatus::Passed,
                    start_time: DateTime::parse_from_rfc3339("2025-05-16T19:35:16.929Z").unwrap().to_utc(),
                    end_time: DateTime::parse_from_rfc3339("2025-05-16T19:35:19.383Z").unwrap().to_utc(),
                }),
            }
        ];
        actual.sort_by_key(|item| item.junit_path.clone());
        expected.sort_by_key(|item| item.junit_path.clone());
        assert_eq!(actual, expected);
        assert_eq!(actual_bep.map(|bep| bep.errors), Some(Vec::new()));
    }

    #[test]
    fn test_parse_test_report_falls_back_to_junit() {
        let (actual, actual_bep) =
            parse_test_report(get_test_file_path("test_fixtures/junit0_pass.xml"));
        let expected = vec![JunitReportFileWithTestRunnerReport {
            junit_path: get_test_file_path("test_fixtures/junit0_pass.xml"),
            test_runner_report: None,
        }];
        assert_eq!(actual, expected);
        assert_eq!(
            actual_bep.map(|bep| bep.errors),
            Some(vec![String::from(
                "Error parsing build event: expected value at line 1 column 1"
            )])
        );
    }
}<|MERGE_RESOLUTION|>--- conflicted
+++ resolved
@@ -20,6 +20,7 @@
         },
     },
 };
+use display::end_output::EndOutput;
 use pluralizer::pluralize;
 use quick_junit::Report;
 use superconsole::{
@@ -27,13 +28,7 @@
     Line, Lines, Span,
 };
 
-<<<<<<< HEAD
-use crate::context::fall_back_to_binary_parse;
-=======
-use crate::{
-    context::fall_back_to_binary_parse, print::print_bep_results, report_limiting::ValidationReport,
-};
->>>>>>> 4d35464c
+use crate::{context::fall_back_to_binary_parse, report_limiting::ValidationReport};
 
 #[derive(Args, Clone, Debug)]
 pub struct ValidateArgs {
