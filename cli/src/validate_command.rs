use std::{
    collections::{BTreeMap, HashSet},
    io::BufReader,
    path::PathBuf,
};

use bundle::{FileSet, FileSetBuilder, FileSetTestRunnerReport};
use clap::{arg, ArgAction, Args};
use codeowners::CodeOwners;
use constants::{EXIT_FAILURE, EXIT_SUCCESS};
use context::{
    bazel_bep::{common::BepParseResult, parser::BazelBepParser},
    junit::{
        junit_path::{JunitReportFileWithTestRunnerReport, TestRunnerReport},
        parser::{JunitParseIssue, JunitParseIssueLevel, JunitParser},
        validator::{
            validate as validate_report, JunitReportValidation, JunitReportValidationFlatIssue,
            JunitReportValidationIssueSubOptimal, JunitValidationIssue, JunitValidationIssueType,
            JunitValidationLevel,
        },
    },
    repo::BundleRepo,
};
use display::end_output::EndOutput;
use pluralizer::pluralize;
use quick_junit::Report;
use superconsole::{
    style::{style, Attribute, Color, Stylize},
    Line, Lines, Span,
};

use crate::{context::fall_back_to_binary_parse, report_limiting::ValidationReport};

#[derive(Args, Clone, Debug)]
pub struct ValidateArgs {
    #[arg(
        long,
        required_unless_present_any = ["bazel_bep_path", "test_reports"],
        conflicts_with_all = ["bazel_bep_path", "test_reports"],
        value_delimiter = ',',
        value_parser = clap::builder::NonEmptyStringValueParser::new(),
        help = "Comma-separated list of glob paths to junit files.",
    )]
    junit_paths: Vec<String>,
    #[arg(
        long,
        required_unless_present_any = ["junit_paths", "test_reports"],
        help = "Path to bazel build event protocol JSON file."
    )]
    bazel_bep_path: Option<String>,
    #[arg(
        long,
        required_unless_present_any = ["junit_paths", "bazel_bep_path"],
        value_delimiter = ',',
        value_parser = clap::builder::NonEmptyStringValueParser::new(),
        help = "Comma-separated list of paths to test report files."
    )]
    pub test_reports: Vec<String>,
    #[arg(long, help = "Show warning-level log messages in output.", hide = true)]
    show_warnings: bool,
    #[arg(long, help = "Value to override CODEOWNERS file or directory path.")]
    pub codeowners_path: Option<String>,
    #[arg(
        long,
        help = "Deprecated (does nothing, left in to avoid breaking existing flows)",
        action = ArgAction::Set,
        required = false,
        require_equals = true,
        num_args = 0..=1,
        default_value = "false",
        default_missing_value = "true",
        hide = true,
    )]
    pub hide_banner: bool,
}

#[derive(Debug)]
pub struct BepValidateResult {
    errors: Vec<String>,
}

#[derive(Debug)]
pub struct FileSetResult {
    glob: String,
    file_paths: Vec<String>,
}

#[derive(Debug)]
pub struct ParseIssues {
    file_path: String,
    fatal_error: Option<anyhow::Error>,
    errors: Vec<JunitParseIssue>,
    warnings: Vec<JunitParseIssue>,
}

#[derive(Debug)]
pub struct TestIssues {
    file_path: String,
    num_test_suites: usize,
    num_test_cases: usize,
    errors: Vec<JunitReportValidationFlatIssue>,
    warnings: Vec<JunitReportValidationFlatIssue>,
}

#[derive(Debug)]
pub struct CodeownersIssues {
    file_path: PathBuf,
    warnings: Vec<String>,
}

#[derive(Debug)]
pub struct ValidateRunResult {
    bep_result: Option<BepValidateResult>,
    file_sets: Vec<FileSetResult>,
    file_parse_issues: Vec<ParseIssues>,
    test_issues: Vec<TestIssues>,
    codeowners_issues: Option<CodeownersIssues>,
}

impl ValidateRunResult {
    pub fn exit_code(&self) -> i32 {
        let has_errors = self.file_parse_issues.iter().any(|file_parse_issue| {
            file_parse_issue.fatal_error.is_some() || !file_parse_issue.errors.is_empty()
        }) || self
            .test_issues
            .iter()
            .any(|test_issue| !test_issue.errors.is_empty());
        if has_errors {
            EXIT_FAILURE
        } else {
            EXIT_SUCCESS
        }
    }

    fn num_files(&self) -> usize {
        let mut num = 0;
        for file_set in self.file_sets.iter() {
            num += file_set.file_paths.len();
        }
        num
    }
}

impl EndOutput for ValidateRunResult {
    fn output(&self) -> anyhow::Result<Vec<Line>> {
        let mut output: Vec<Line> = Vec::new();

        if let Some(bep_results) = &self.bep_result {
            if !bep_results.errors.is_empty() {
                output.push(Line::from_iter([
                    Span::new_unstyled("⚠️  BEP file had parse errors: ")?,
                    Span::new_unstyled(format!("{:?}", bep_results.errors))?,
                ]));
                output.push(Line::default());
            }
        }

        output.push(Line::from_iter([Span::new_unstyled(format!(
            "📚 Validating {} files:",
            self.num_files()
        ))?]));
        for file_set in self.file_sets.iter() {
            output.push(Line::from_iter([Span::new_unstyled(format!(
                "  Files matching: {}:",
                file_set.glob
            ))?]));
            for file_path in file_set.file_paths.iter() {
                output.push(Line::from_iter([Span::new_unstyled(format!(
                    "    {}",
                    file_path
                ))?]))
            }
            output.push(Line::default());
        }

        output.push(Line::from_iter([Span::new_styled(
            style(String::from("File parse issues")).attribute(Attribute::Bold),
        )?]));
        for file_parse_issue in self.file_parse_issues.iter() {
            let has_errors =
                file_parse_issue.fatal_error.is_some() || !file_parse_issue.errors.is_empty();
            let has_warnings = !file_parse_issue.warnings.is_empty();

            let title_colour = if has_errors {
                Color::Red
            } else if has_warnings {
                Color::Yellow
            } else {
                Color::Green
            };
            output.push(Line::from_iter([Span::new_styled(
                style(file_parse_issue.file_path.clone()).with(title_colour),
            )?]));

            let num_errors = if file_parse_issue.fatal_error.is_some() {
                file_parse_issue.errors.len() + 1
            } else {
                file_parse_issue.errors.len()
            };
            output.push(Line::from_iter([Span::new_styled(
                style(format!(
                    "{} errors, {} warnings",
                    num_errors,
                    file_parse_issue.warnings.len()
                ))
                .attribute(Attribute::Italic),
            )?]));

            if has_errors {
                output.push(Line::from_iter([Span::new_unstyled(" ❌ Errors:")?]));
                if let Some(e) = &file_parse_issue.fatal_error {
                    output.push(Line::from_iter([Span::new_unstyled_lossy(format!(
                        "  {:?}",
                        e
                    ))]));
                }
                for error in file_parse_issue.errors.iter() {
                    output.push(Line::from_iter([Span::new_unstyled(format!(
                        "  {}",
                        error
                    ))?]));
                }
            }

            if has_warnings {
                output.push(Line::from_iter([Span::new_unstyled(" ⚠️  Warnings:")?]));
                for warning in file_parse_issue.warnings.iter() {
                    output.push(Line::from_iter([Span::new_unstyled(format!(
                        "  {}",
                        warning.clone()
                    ))?]));
                }
            }

            output.push(Line::default());
        }

        output.push(Line::from_iter([Span::new_styled(
            style(String::from("Test Validation Issues")).attribute(Attribute::Bold),
        )?]));
        for test_issue in self.test_issues.iter() {
            let has_errors = !test_issue.errors.is_empty();
            let has_warnings = !test_issue.warnings.is_empty();

            let title_colour = if has_errors {
                Color::Red
            } else if has_warnings {
                Color::Yellow
            } else {
                Color::Green
            };
            output.push(Line::from_iter([Span::new_styled(
                style(test_issue.file_path.clone()).with(title_colour),
            )?]));

            output.push(Line::from_iter([Span::new_styled(
                style(format!(
                    "{} test suites, {} test cases, {} errors, {} warnings",
                    test_issue.num_test_suites,
                    test_issue.num_test_cases,
                    test_issue.errors.len(),
                    test_issue.warnings.len(),
                ))
                .attribute(Attribute::Italic),
            )?]));

            if has_errors {
                output.push(Line::from_iter([Span::new_unstyled(String::from(
                    " ❌ Errors:",
                ))?]));
                for error in test_issue.errors.iter() {
                    output.push(Line::from_iter([Span::new_unstyled(format!(
                        "  {}",
                        error.error_message
                    ))?]));
                }
            }

            if has_warnings {
                output.push(Line::from_iter([Span::new_unstyled(" ⚠️  Warnings:")?]));
                for warning in test_issue.warnings.iter() {
                    output.push(Line::from_iter([Span::new_unstyled(format!(
                        "  {}",
                        warning.error_message
                    ))?]));
                }
            }
        }

        output.push(Line::default());
        output.push(Line::from_iter([Span::new_styled(
            style(String::from("Checking for codeowners file...")).attribute(Attribute::Bold),
        )?]));
        match &self.codeowners_issues {
            None => {
                output.push(Line::from_iter([Span::new_unstyled(
                    "  No codeowners file found",
                )?]));
            }
            Some(codeowners_issues) => {
                output.push(Line::from_iter([Span::new_styled(
                    style(format!(
                        "  Found codeowners path: {:?}",
                        codeowners_issues.file_path
                    ))
                    .attribute(Attribute::Italic),
                )?]));
                for warning in codeowners_issues.warnings.iter() {
                    output.push(Line::from_iter([Span::new_unstyled(format!(
                        "  {}",
                        warning.clone()
                    ))?]));
                }
            }
        }
        output.push(Line::default());

        let mut num_warnings = 0;
        let mut num_errors = 0;

        let mut files_with_no_issues: HashSet<String> = HashSet::new();
        let mut files_with_warnings: HashSet<String> = HashSet::new();
        let mut files_with_errors: HashSet<String> = HashSet::new();

        for file_set in self.file_sets.iter() {
            for file_path in file_set.file_paths.iter() {
                files_with_no_issues.insert(file_path.clone());
            }
        }

        let num_files = files_with_no_issues.len();

        for parse_issues in self.file_parse_issues.iter() {
            if parse_issues.fatal_error.is_some() {
                num_errors += 1;
                files_with_errors.insert(parse_issues.file_path.clone());
                files_with_no_issues.remove(&parse_issues.file_path);
            }
            if !parse_issues.errors.is_empty() {
                num_errors += parse_issues.errors.len();
                files_with_errors.insert(parse_issues.file_path.clone());
                files_with_no_issues.remove(&parse_issues.file_path);
            }
            if !parse_issues.warnings.is_empty() {
                num_warnings += parse_issues.warnings.len();
                files_with_warnings.insert(parse_issues.file_path.clone());
                files_with_no_issues.remove(&parse_issues.file_path);
            }
        }

        for test_issues in self.test_issues.iter() {
            if !test_issues.errors.is_empty() {
                num_errors += test_issues.errors.len();
                files_with_errors.insert(test_issues.file_path.clone());
                files_with_no_issues.remove(&test_issues.file_path);
            }
            if !test_issues.warnings.is_empty() {
                num_warnings += test_issues.warnings.len();
                files_with_warnings.insert(test_issues.file_path.clone());
                files_with_no_issues.remove(&test_issues.file_path);
            }
        }

        let num_files_with_no_issues = files_with_no_issues.len();
        let num_files_with_warnings = files_with_warnings.len();
        let num_files_with_errors = files_with_errors.len();

        output.push(Line::from_iter([
            Span::new_styled(style(format!("{}", num_files_with_no_issues)).with(Color::Green))?,
            Span::new_unstyled(format!(
                " {}, ",
                pluralize("valid file", num_files_with_no_issues as isize, false)
            ))?,
            Span::new_styled(style(format!("{}", num_files_with_warnings)).with(Color::Yellow))?,
            Span::new_unstyled(format!(
                " {} with warnings, and ",
                pluralize("file", num_files_with_warnings as isize, false)
            ))?,
            Span::new_styled(style(format!("{}", num_files_with_errors)).with(Color::Red))?,
            Span::new_unstyled(format!(
                " {} with errors, ",
                pluralize("file", num_files_with_errors as isize, false)
            ))?,
            Span::new_unstyled(format!(
                "with {} total (a file is double counted if it has both errors and warnings)",
                pluralize("file", num_files as isize, true)
            ))?,
        ]));
        output.push(Line::from_iter([
            Span::new_styled(style(format!("{}", num_warnings)).with(Color::Yellow))?,
            Span::new_unstyled(format!(
                " {}, and ",
                pluralize("warning", num_warnings as isize, false)
            ))?,
            Span::new_styled(style(format!("{}", num_errors as isize)).with(Color::Red))?,
            Span::new_unstyled(format!(
                " {}",
                pluralize("error", num_errors as isize, false)
            ))?,
        ]));

        Ok(output)
    }
}

fn parse_test_report(
    test_report_path: String,
) -> (
    Vec<JunitReportFileWithTestRunnerReport>,
    Option<BepParseResult>,
) {
    let mut json_parser = BazelBepParser::new(test_report_path.clone());
    let bep_parse_result = fall_back_to_binary_parse(json_parser.parse(), &test_report_path);
    match bep_parse_result {
        Ok(result) if !result.errors.is_empty() => (
            vec![JunitReportFileWithTestRunnerReport::from(test_report_path)],
            Some(result),
        ),
        Err(_) => (
            vec![JunitReportFileWithTestRunnerReport::from(test_report_path)],
            None,
        ),
        Ok(valid_result) => (valid_result.uncached_xml_files(), Some(valid_result)),
    }
}

fn flatten_glob(glob_text: &str) -> Vec<String> {
    glob::glob(glob_text)
        .into_iter()
        .flat_map(|paths| {
            paths.flat_map(|path_result| {
                path_result
                    .into_iter()
                    .flat_map(|path| path.as_os_str().to_str().map(String::from).into_iter())
            })
        })
        .collect()
}

pub async fn run_validate(validate_args: ValidateArgs) -> anyhow::Result<ValidateRunResult> {
    let ValidateArgs {
        junit_paths,
        bazel_bep_path,
        test_reports,
        show_warnings: _,
        codeowners_path,
        ..
    } = validate_args;

    let (junit_file_paths, bep_validate_result): (
        Vec<JunitReportFileWithTestRunnerReport>,
        Option<BepValidateResult>,
    ) = if !test_reports.is_empty() {
        let mut parse_results = test_reports
            .iter()
            .flat_map(|test_report_glob| flatten_glob(test_report_glob.as_str()))
            .map(parse_test_report);

        let file_paths = parse_results.clone().flat_map(|(files, _)| files).collect();
        let bep_result = parse_results.find_map(|(_, bep_result)| {
            bep_result.map(|result| BepValidateResult {
                errors: result.errors,
            })
        });
        (file_paths, bep_result)
    } else {
        match bazel_bep_path {
            Some(bazel_bep_path) => {
                let mut parser = BazelBepParser::new(bazel_bep_path);
                let bep_result = parser.parse()?;
                (
                    bep_result.uncached_xml_files(),
                    Some(BepValidateResult {
                        errors: bep_result.errors,
                    }),
                )
            }
            None => (
                junit_paths
                    .into_iter()
                    .map(JunitReportFileWithTestRunnerReport::from)
                    .collect(),
                None,
            ),
        }
    };
    validate(junit_file_paths, codeowners_path, bep_validate_result).await
}

type JunitFileToReportAndParseIssues = BTreeMap<
    String,
    (
        anyhow::Result<Option<Report>>,
        Vec<JunitParseIssue>,
        Option<FileSetTestRunnerReport>,
    ),
>;
type JunitFileToReport = BTreeMap<String, (Report, Option<FileSetTestRunnerReport>)>;
type JunitFileToParseIssues = BTreeMap<String, (anyhow::Result<()>, Vec<JunitParseIssue>)>;
type JunitFileToValidation = BTreeMap<String, JunitReportValidation>;

async fn validate(
    junit_paths: Vec<JunitReportFileWithTestRunnerReport>,
    codeowners_path: Option<String>,
    bep_result: Option<BepValidateResult>,
) -> anyhow::Result<ValidateRunResult> {
    let current_dir = std::env::current_dir()
        .ok()
        .and_then(|p| p.to_str().map(String::from))
        .unwrap_or_default();
    let file_set_builder =
        FileSetBuilder::build_file_sets(&current_dir, &junit_paths, &Option::<&str>::None, None)?;
    if file_set_builder.no_files_found() {
        let msg = "No test output files found to validate";
        tracing::warn!(msg);
        return Err(anyhow::anyhow!(msg));
    }
    let file_set_results = gen_file_set_results(&file_set_builder);

    let parse_results = parse_file_sets(file_set_builder.file_sets());
    let (parsed_reports, parse_issues) = parse_results.into_iter().fold(
        (JunitFileToReport::new(), JunitFileToParseIssues::new()),
        |(mut parsed_reports, mut parse_issues),
         (file, (parse_result, issues, test_runner_report))| {
            match parse_result {
                Ok(report) => match report {
                    Some(report) => {
                        parsed_reports.insert(file, (report, test_runner_report));
                    }
                    None => {
                        parse_issues.insert(file, (Ok(()), issues));
                    }
                },
                Err(e) => {
                    parse_issues.insert(file, (Err(e), Vec::new()));
                }
            }
            (parsed_reports, parse_issues)
        },
    );
<<<<<<< HEAD
    let repo = BundleRepo::new(None, None, None, None, None, None, false).unwrap_or_default();
    // print parse issues
    let (num_unparsable_reports, num_suboptimally_parsable_reports) =
        print_parse_issues(&parse_issues);
=======
    let file_parse_issues = gen_parse_issues(parse_issues);
>>>>>>> 9b922909

    let report_validations: JunitFileToValidation = parsed_reports
        .into_iter()
        .map(|(file, (report, test_runner_report))| {
            (
                file,
                validate_report(
                    &report,
                    test_runner_report.map(TestRunnerReport::from),
                    &repo,
                ),
            )
        })
        .collect();
    let test_issues = gen_test_issues(&report_validations);

    let codeowners = CodeOwners::find_file(&current_dir, &codeowners_path);
    let codeowners_issues = gen_codeowners_issues(codeowners, &report_validations);

    Ok(ValidateRunResult {
        bep_result,
        file_sets: file_set_results,
        file_parse_issues,
        test_issues,
        codeowners_issues,
    })
}

fn parse_file_sets(file_sets: &[FileSet]) -> JunitFileToReportAndParseIssues {
    file_sets.iter().fold(
        JunitFileToReportAndParseIssues::new(),
        |parse_results, file_set| -> JunitFileToReportAndParseIssues {
            file_set
                .files
                .iter()
                .fold(parse_results, |mut parse_results, bundled_file| {
                    let path = std::path::Path::new(&bundled_file.original_path);
                    let file = match std::fs::File::open(path) {
                        Ok(file) => file,
                        Err(e) => {
                            parse_results.insert(
                                bundled_file.get_print_path().to_string(),
                                (
                                    Err(anyhow::anyhow!(e)),
                                    Vec::new(),
                                    file_set.test_runner_report,
                                ),
                            );
                            return parse_results;
                        }
                    };

                    let file_buf_reader = BufReader::new(file);
                    let mut junit_parser = JunitParser::new();
                    if let Err(e) = junit_parser.parse(file_buf_reader) {
                        parse_results.insert(
                            bundled_file.get_print_path().to_string(),
                            (
                                Err(anyhow::anyhow!(e)),
                                Vec::new(),
                                file_set.test_runner_report,
                            ),
                        );
                        return parse_results;
                    }

                    let parse_issues = junit_parser.issues().to_vec();
                    let mut parsed_reports = junit_parser.into_reports();
                    if parsed_reports.len() != 1 {
                        parse_results.insert(
                            bundled_file.get_print_path().to_string(),
                            (Ok(None), parse_issues, file_set.test_runner_report),
                        );
                        return parse_results;
                    }

                    parse_results.insert(
                        bundled_file.get_print_path().to_string(),
                        (
                            Ok(Some(parsed_reports.remove(0))),
                            Vec::new(),
                            file_set.test_runner_report,
                        ),
                    );

                    parse_results
                })
        },
    )
}

fn gen_file_set_results(file_set_builder: &FileSetBuilder) -> Vec<FileSetResult> {
    file_set_builder
        .file_sets()
        .iter()
        .map(|file_set| FileSetResult {
            glob: file_set.glob.clone(),
            file_paths: file_set
                .files
                .iter()
                .map(|file| String::from(file.get_print_path()))
                .collect(),
        })
        .collect()
}

fn gen_parse_issues(parse_issues: JunitFileToParseIssues) -> Vec<ParseIssues> {
    parse_issues
        .into_iter()
        .map(|(file_path, (parse_result, file_issues))| {
            if let Err(e) = parse_result {
                ParseIssues {
                    file_path,
                    fatal_error: Some(e),
                    errors: Vec::new(),
                    warnings: Vec::new(),
                }
            } else {
                let errors = file_issues
                    .clone()
                    .into_iter()
                    .filter(|issue| {
                        JunitParseIssueLevel::from(issue) == JunitParseIssueLevel::Invalid
                    })
                    .collect();

                let warnings = file_issues
                    .clone()
                    .into_iter()
                    .filter(|issue| {
                        JunitParseIssueLevel::from(issue) == JunitParseIssueLevel::SubOptimal
                    })
                    .collect();

                ParseIssues {
                    file_path: file_path.clone(),
                    fatal_error: None,
                    errors,
                    warnings,
                }
            }
        })
        .collect()
}

fn gen_test_issues(report_validations: &JunitFileToValidation) -> Vec<TestIssues> {
    report_validations
        .iter()
        .map(|(file_path, report_validation)| {
            let all_issues = report_validation.all_issues_flat();
            let errors = all_issues
                .clone()
                .into_iter()
                .filter(|issue| issue.level == JunitValidationLevel::Invalid)
                .collect();
            let warnings = all_issues
                .clone()
                .into_iter()
                .filter(|issue| issue.level == JunitValidationLevel::SubOptimal)
                .collect();

            TestIssues {
                file_path: file_path.clone(),
                num_test_suites: report_validation.test_suites().len(),
                num_test_cases: report_validation.test_cases().len(),
                errors,
                warnings,
            }
        })
        .collect()
}

fn gen_codeowners_issues(
    codeowners: Option<CodeOwners>,
    report_validations: &JunitFileToValidation,
) -> Option<CodeownersIssues> {
    codeowners.map(|owners| {
        let has_test_cases_without_matching_codeowners_paths = report_validations
            .iter()
            .flat_map(|(_, report_validation)| report_validation.all_issues())
            .any(|issue| {
                matches!(
                    issue,
                    JunitValidationIssueType::Report(JunitValidationIssue::SubOptimal(
                        JunitReportValidationIssueSubOptimal::TestCasesFileOrFilepathMissing
                    ))
                )
            });
        let warnings = if has_test_cases_without_matching_codeowners_paths {
            vec![
                String::from("CODEOWNERS found but test cases are missing filepaths. We will not be able to correlate flaky tests with owners."),
            ]
        } else {
            Vec::new()
        };

        CodeownersIssues {
            file_path: owners.path,
            warnings,
        }
    })
}

#[derive(Debug)]
pub struct JunitReportValidations {
    pub validations: BTreeMap<String, anyhow::Result<JunitReportValidation>>,
    files: Vec<String>,
    files_without_issues: Vec<String>,
}

impl JunitReportValidations {
    pub fn new(validations: BTreeMap<String, anyhow::Result<JunitReportValidation>>) -> Self {
        let mut files: Vec<String> = validations.keys().cloned().collect();
        files.sort();
        let mut files_without_issues: Vec<String> = Vec::new();
        for (file_name, validation) in validations.iter() {
            if let Ok(report_validation) = validation {
                if report_validation.num_invalid_issues() == 0
                    && report_validation.num_suboptimal_issues() == 0
                {
                    files_without_issues.push(file_name.clone());
                }
            }
        }
        Self {
            validations,
            files,
            files_without_issues,
        }
    }

    pub fn output_with_report_limits(
        &self,
        limits: &ValidationReport,
    ) -> anyhow::Result<Vec<Line>> {
        let mut output: Vec<Line> = Vec::new();
        if limits == &ValidationReport::None {
            return Ok(output);
        }

        output.push(Line::from_iter([Span::new_styled(
            String::from("📂 File Validation").attribute(Attribute::Bold),
        )?]));
        output.push(Line::default());

        if self.files.is_empty() {
            output.push(Line::from_iter([Span::new_styled(
                "⚠️  No files found".to_string().attribute(Attribute::Bold),
            )?]));
            return Ok(output);
        } else if self.files_without_issues.len() != self.files.len() {
            // found x number of files with issues
            output.push(Line::from_iter([Span::new_styled(
                format!(
                    "❕ {} found, {} with issues",
                    pluralize("file", self.files.len() as isize, true),
                    self.files.len() - self.files_without_issues.len(),
                )
                .attribute(Attribute::Bold),
            )?]));
        } else {
            // all files are perfect
            output.push(Line::from_iter([Span::new_styled(
                format!(
                    "✅ {} found, all fully correct",
                    pluralize("file", self.files.len() as isize, true)
                )
                .attribute(Attribute::Bold),
            )?]));
        }
        output.push(Line::default());

        for (file_name, validation_reports) in limits.limit_files(self.validations.iter()) {
            let mut lines: Vec<Line> = vec![];
            match validation_reports {
                Err(e) => {
                    lines.extend([
                        Line::from_iter([
                            Span::new_unstyled("❌ ")?,
                            Span::new_styled(
                                format!("{file_name} Could Not Be Parsed")
                                    .attribute(Attribute::Bold),
                            )?,
                        ]),
                        Line::from_iter([
                            Span::new_unstyled(" ↪ ")?,
                            Span::new_unstyled_lossy(format!("{:?}", e)),
                        ]),
                    ]);
                }
                Ok(report) => {
                    let issues = report.all_issues_flat();
                    let sub_optimal_issues: Vec<&JunitReportValidationFlatIssue> = issues
                        .iter()
                        .filter(|issue| issue.level == JunitValidationLevel::SubOptimal)
                        .collect();
                    let invalid_issues: Vec<&JunitReportValidationFlatIssue> = issues
                        .iter()
                        .filter(|issue| issue.level == JunitValidationLevel::Invalid)
                        .collect();
                    match (sub_optimal_issues.is_empty(), invalid_issues.is_empty()) {
                        (false, false) => {
                            lines.push(Line::from_iter([
                                Span::new_unstyled("❌ ")?,
                                Span::new_styled(
                                    format!("{file_name} Has Errors And Warnings")
                                        .attribute(Attribute::Bold),
                                )?,
                            ]));
                            lines.push(Line::from_iter([
                                Span::new_unstyled(" ↪ ❌ ")?,
                                Span::new_styled(
                                    String::from("Errors").attribute(Attribute::Bold),
                                )?,
                            ]));
                            for error in limits.limit_issues(invalid_issues.iter()) {
                                lines.push(Line::from_iter([
                                    Span::new_unstyled("   ↪ ")?,
                                    Span::new_unstyled(error.error_message.clone())?,
                                ]));
                            }
                            lines.push(Line::from_iter([
                                Span::new_unstyled(" ↪ ⚠️  ")?,
                                Span::new_styled(
                                    String::from("Warnings").attribute(Attribute::Bold),
                                )?,
                            ]));
                            for warning in limits.limit_issues(sub_optimal_issues.iter()) {
                                lines.push(Line::from_iter([
                                    Span::new_unstyled("   ↪ ")?,
                                    Span::new_unstyled(warning.error_message.clone())?,
                                ]));
                            }
                        }
                        (true, false) => {
                            lines.push(Line::from_iter([
                                Span::new_unstyled("❌ ")?,
                                Span::new_styled(
                                    format!("{file_name} Has Errors").attribute(Attribute::Bold),
                                )?,
                            ]));
                            for issue in limits.limit_issues(invalid_issues.iter()) {
                                lines.push(Line::from_iter([
                                    Span::new_unstyled(" ↪ ")?,
                                    Span::new_unstyled(issue.error_message.clone())?,
                                ]));
                            }
                        }
                        (false, true) => {
                            lines.push(Line::from_iter([
                                Span::new_unstyled("⚠️  ")?,
                                Span::new_styled(
                                    format!("{file_name} Has Warnings").attribute(Attribute::Bold),
                                )?,
                            ]));
                            for warning in limits.limit_issues(sub_optimal_issues.iter()) {
                                lines.push(Line::from_iter([
                                    Span::new_unstyled(" ↪ ")?,
                                    Span::new_unstyled(warning.error_message.clone())?,
                                ]));
                            }
                        }
                        (true, true) => {
                            // pass
                        }
                    }
                    let mut output_lines = Lines::from_iter(lines);
                    output_lines.pad_lines_left(2);
                    output.extend(output_lines);
                }
            }
        }
        if let Some(extra_files) = limits.num_exceeding_files_limit(self.validations.len()) {
            output.push(Line::from_iter([Span::new_unstyled(format!(
                "…and {} more",
                extra_files
            ))?]));
        }

        Ok(output)
    }
}

#[cfg(test)]
mod tests {
    use chrono::DateTime;
    use context::junit::junit_path::{
        JunitReportFileWithTestRunnerReport, TestRunnerReport, TestRunnerReportStatus,
    };
    use test_utils::inputs::get_test_file_path;

    use super::*;

    #[test]
    fn test_flatten_glob_returns_all_matches() {
        let path = get_test_file_path("test_fixtures/junit0*");
        let mut actual = flatten_glob(&path);
        let mut expected = vec![
            get_test_file_path("test_fixtures/junit0_fail_suite_timestamp.xml"),
            get_test_file_path("test_fixtures/junit0_fail.xml"),
            get_test_file_path("test_fixtures/junit0_pass_suite_timestamp.xml"),
            get_test_file_path("test_fixtures/junit0_pass.xml"),
        ];
        actual.sort();
        expected.sort();
        assert_eq!(actual, expected);
    }

    #[test]
    fn test_parse_test_report_handles_json_bep() {
        let (actual, actual_bep) =
            parse_test_report(get_test_file_path("test_fixtures/bep_example"));
        let expected = vec![JunitReportFileWithTestRunnerReport {
            junit_path: String::from("/tmp/hello_test/test.xml"),
            test_runner_report: None,
        }];
        assert_eq!(actual, expected);
        assert_eq!(actual_bep.map(|bep| bep.errors), Some(Vec::new()));
    }

    #[test]
    fn test_parse_test_report_handles_binary_bep() {
        let (mut actual, actual_bep) =
            parse_test_report(get_test_file_path("test_fixtures/bep_binary_file.bin"));
        let mut expected = vec![
            JunitReportFileWithTestRunnerReport {
                junit_path: String::from("bytestream://buildbarn2.build.trunk-staging.io:1986/blobs/37d45ccef587444393523741a3831f4a1acbeb010f74f33130ab9ba687477558/449"),
                test_runner_report: Some(TestRunnerReport {
                    status: TestRunnerReportStatus::Passed,
                    start_time: DateTime::parse_from_rfc3339("2025-05-16T19:27:25.037Z").unwrap().to_utc(),
                    end_time: DateTime::parse_from_rfc3339("2025-05-16T19:27:27.605Z").unwrap().to_utc(),
                }),
            },
            JunitReportFileWithTestRunnerReport {
                junit_path: String::from("bytestream://buildbarn2.build.trunk-staging.io:1986/blobs/46bbeb038d6f1447f6224a7db4d8a109e133884f2ee6ee78487ca4ce7e073de8/507"),
                test_runner_report: Some(TestRunnerReport {
                    status: TestRunnerReportStatus::Passed,
                    start_time: DateTime::parse_from_rfc3339("2025-05-16T19:29:32.732Z").unwrap().to_utc(),
                    end_time: DateTime::parse_from_rfc3339("2025-05-16T19:29:32.853Z").unwrap().to_utc(),
                }),
            },
            JunitReportFileWithTestRunnerReport {
                junit_path: String::from("bytestream://buildbarn2.build.trunk-staging.io:1986/blobs/d1f48dadf5679f09ce9b9c8f4778281ab25bc1dfdddec943e1255baf468630de/451"),
                test_runner_report: Some(TestRunnerReport {
                    status: TestRunnerReportStatus::Passed,
                    start_time: DateTime::parse_from_rfc3339("2025-05-16T19:32:32.180Z").unwrap().to_utc(),
                    end_time: DateTime::parse_from_rfc3339("2025-05-16T19:32:34.697Z").unwrap().to_utc(),
                }),
            },
            JunitReportFileWithTestRunnerReport {
                junit_path: String::from("bytestream://buildbarn2.build.trunk-staging.io:1986/blobs/38f1d4ce43242ed3cb08aedf1cc0c3133a8aec8e8eee61f5b84b85a5ba718bc8/1204"),
                test_runner_report: Some(TestRunnerReport {
                    status: TestRunnerReportStatus::Passed,
                    start_time: DateTime::parse_from_rfc3339("2025-05-16T19:32:31.748Z").unwrap().to_utc(),
                    end_time: DateTime::parse_from_rfc3339("2025-05-16T19:32:34.797Z").unwrap().to_utc(),
                }),
            },
            JunitReportFileWithTestRunnerReport {
                junit_path: String::from("bytestream://buildbarn2.build.trunk-staging.io:1986/blobs/ac23080b9bf5599b7781e3b62be9bf9a5b6685a8cbe76de4e9e1731a318e9283/607"),
                test_runner_report: Some(TestRunnerReport {
                    status: TestRunnerReportStatus::Passed,
                    start_time: DateTime::parse_from_rfc3339("2025-05-16T19:33:01.680Z").unwrap().to_utc(),
                    end_time: DateTime::parse_from_rfc3339("2025-05-16T19:33:01.806Z").unwrap().to_utc(),
                }),
            },
            JunitReportFileWithTestRunnerReport {
                junit_path: String::from("bytestream://buildbarn2.build.trunk-staging.io:1986/blobs/9c1db1d25ca6a4268be4a8982784c525a4b0ca99cbc7614094ad36c56bb08f2a/463"),
                test_runner_report: Some(TestRunnerReport {
                    status: TestRunnerReportStatus::Passed,
                    start_time: DateTime::parse_from_rfc3339("2025-05-16T19:32:52.714Z").unwrap().to_utc(),
                    end_time: DateTime::parse_from_rfc3339("2025-05-16T19:33:17.945Z").unwrap().to_utc(),
                }),
            },
            JunitReportFileWithTestRunnerReport {
                junit_path: String::from("bytestream://buildbarn2.build.trunk-staging.io:1986/blobs/7b3ed061a782496c7418be853caae863a9ada9618712f92346ea9e8169b8acf0/1120"),
                test_runner_report: Some(TestRunnerReport {
                    status: TestRunnerReportStatus::Passed,
                    start_time: DateTime::parse_from_rfc3339("2025-05-16T19:35:16.934Z").unwrap().to_utc(),
                    end_time: DateTime::parse_from_rfc3339("2025-05-16T19:35:19.361Z").unwrap().to_utc(),
                }),
            },
            JunitReportFileWithTestRunnerReport {
                junit_path: String::from("bytestream://buildbarn2.build.trunk-staging.io:1986/blobs/45ca1eed26b3cf1aafdb51829e32312d3b48452cc144aa041c946e89fa9c6cf6/175"),
                test_runner_report: Some(TestRunnerReport {
                    status: TestRunnerReportStatus::Passed,
                    start_time: DateTime::parse_from_rfc3339("2025-05-16T19:35:16.929Z").unwrap().to_utc(),
                    end_time: DateTime::parse_from_rfc3339("2025-05-16T19:35:19.383Z").unwrap().to_utc(),
                }),
            }
        ];
        actual.sort_by_key(|item| item.junit_path.clone());
        expected.sort_by_key(|item| item.junit_path.clone());
        assert_eq!(actual, expected);
        assert_eq!(actual_bep.map(|bep| bep.errors), Some(Vec::new()));
    }

    #[test]
    fn test_parse_test_report_falls_back_to_junit() {
        let (actual, actual_bep) =
            parse_test_report(get_test_file_path("test_fixtures/junit0_pass.xml"));
        let expected = vec![JunitReportFileWithTestRunnerReport {
            junit_path: get_test_file_path("test_fixtures/junit0_pass.xml"),
            test_runner_report: None,
        }];
        assert_eq!(actual, expected);
        assert_eq!(
            actual_bep.map(|bep| bep.errors),
            Some(vec![String::from(
                "Error parsing build event: expected value at line 1 column 1"
            )])
        );
    }
}<|MERGE_RESOLUTION|>--- conflicted
+++ resolved
@@ -538,14 +538,8 @@
             (parsed_reports, parse_issues)
         },
     );
-<<<<<<< HEAD
     let repo = BundleRepo::new(None, None, None, None, None, None, false).unwrap_or_default();
-    // print parse issues
-    let (num_unparsable_reports, num_suboptimally_parsable_reports) =
-        print_parse_issues(&parse_issues);
-=======
     let file_parse_issues = gen_parse_issues(parse_issues);
->>>>>>> 9b922909
 
     let report_validations: JunitFileToValidation = parsed_reports
         .into_iter()
