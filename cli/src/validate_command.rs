--- conflicted
+++ resolved
@@ -26,12 +26,11 @@
     Line, Span,
 };
 
-<<<<<<< HEAD
-use crate::context::fall_back_to_binary_parse;
-use crate::print::print_bep_results;
-=======
-use crate::{end_output::EndOutput, print::print_bep_results};
->>>>>>> 7d652b7a
+use crate::{
+    context::fall_back_to_binary_parse,
+    end_output::EndOutput,
+    print::print_bep_results,
+};
 
 #[derive(Args, Clone, Debug)]
 pub struct ValidateArgs {
