use std::{collections::BTreeMap, io::BufReader};

use bundle::{FileSet, FileSetBuilder, FileSetTestRunnerReport};
use clap::{arg, ArgAction, Args};
use codeowners::CodeOwners;
use colored::{ColoredString, Colorize};
use console::Emoji;
use constants::{EXIT_FAILURE, EXIT_SUCCESS};
use context::{
    bazel_bep::parser::BazelBepParser,
    junit::{
        junit_path::{JunitReportFileWithTestRunnerReport, TestRunnerReport},
        parser::{JunitParseIssue, JunitParseIssueLevel, JunitParser},
        validator::{
            validate as validate_report, JunitReportValidation, JunitReportValidationFlatIssue,
            JunitReportValidationIssueSubOptimal, JunitValidationIssue, JunitValidationIssueType,
            JunitValidationLevel,
        },
    },
};
use pluralizer::pluralize;
use quick_junit::Report;
use superconsole::{
    style::{Attribute, Stylize},
    Line, Span,
};
use superconsole::{Component, Dimensions, DrawMode, Lines};

use crate::context::fall_back_to_binary_parse;
use crate::print::print_bep_results;

#[derive(Args, Clone, Debug)]
pub struct ValidateArgs {
    #[arg(
        long,
        required_unless_present_any = ["bazel_bep_path", "test_reports"],
        conflicts_with_all = ["bazel_bep_path", "test_reports"],
        value_delimiter = ',',
        value_parser = clap::builder::NonEmptyStringValueParser::new(),
        help = "Comma-separated list of glob paths to junit files.",
    )]
    junit_paths: Vec<String>,
    #[arg(
        long,
        required_unless_present_any = ["junit_paths", "test_reports"],
        help = "Path to bazel build event protocol JSON file."
    )]
    bazel_bep_path: Option<String>,
    #[arg(
        long,
        required_unless_present_any = ["junit_paths", "bazel_bep_path"],
        value_delimiter = ',',
        value_parser = clap::builder::NonEmptyStringValueParser::new(),
        help = "Comma-separated list of paths to test report files."
    )]
    pub test_reports: Vec<String>,
    #[arg(long, help = "Show warning-level log messages in output.", hide = true)]
    show_warnings: bool,
    #[arg(long, help = "Value to override CODEOWNERS file or directory path.")]
    pub codeowners_path: Option<String>,
    #[arg(
        long,
        help = "Deprecated (does nothing, left in to avoid breaking existing flows)",
        action = ArgAction::Set,
        required = false,
        require_equals = true,
        num_args = 0..=1,
        default_value = "false",
        default_missing_value = "true",
        hide = true,
    )]
    pub hide_banner: bool,
}

fn parse_test_report(test_report_path: String) -> Vec<JunitReportFileWithStatus> {
    let mut json_parser = BazelBepParser::new(test_report_path.clone());
    let bep_parse_result = fall_back_to_binary_parse(json_parser.parse(), &test_report_path);
    match bep_parse_result {
        Ok(result) if !result.errors.is_empty() => {
            vec![JunitReportFileWithStatus::from(test_report_path)]
        }
        Err(_) => {
            vec![JunitReportFileWithStatus::from(test_report_path)]
        }
        Ok(valid_result) => {
            print_bep_results(&valid_result);
            valid_result.uncached_xml_files()
        }
    }
}

fn flatten_glob(glob_text: &str) -> Vec<String> {
    glob::glob(glob_text)
        .into_iter()
        .flat_map(|paths| {
            paths.flat_map(|path_result| {
                path_result
                    .into_iter()
                    .flat_map(|path| path.as_os_str().to_str().map(String::from).into_iter())
            })
        })
        .collect()
}

pub async fn run_validate(validate_args: ValidateArgs) -> anyhow::Result<i32> {
    let ValidateArgs {
        junit_paths,
        bazel_bep_path,
        test_reports,
        show_warnings: _,
        codeowners_path,
        ..
    } = validate_args;

    let junit_file_paths: Vec<JunitReportFileWithStatus> = if !test_reports.is_empty() {
        test_reports
            .iter()
            .flat_map(|test_report_glob| flatten_glob(test_report_glob.as_str()))
            .flat_map(parse_test_report)
            .collect()
    } else {
        match bazel_bep_path {
            Some(bazel_bep_path) => {
                let mut parser = BazelBepParser::new(bazel_bep_path);
                let bep_result = parser.parse()?;
                print_bep_results(&bep_result);
                bep_result.uncached_xml_files()
            }
            None => junit_paths
                .into_iter()
                .map(JunitReportFileWithStatus::from)
                .collect(),
        }
<<<<<<< HEAD
=======
        None => junit_paths
            .into_iter()
            .map(JunitReportFileWithTestRunnerReport::from)
            .collect(),
>>>>>>> cf0814c3
    };
    validate(junit_file_paths, codeowners_path).await
}

type JunitFileToReportAndParseIssues = BTreeMap<
    String,
    (
        anyhow::Result<Option<Report>>,
        Vec<JunitParseIssue>,
        Option<FileSetTestRunnerReport>,
    ),
>;
type JunitFileToReport = BTreeMap<String, (Report, Option<FileSetTestRunnerReport>)>;
type JunitFileToParseIssues = BTreeMap<String, (anyhow::Result<()>, Vec<JunitParseIssue>)>;
type JunitFileToValidation = BTreeMap<String, JunitReportValidation>;

async fn validate(
    junit_paths: Vec<JunitReportFileWithTestRunnerReport>,
    codeowners_path: Option<String>,
) -> anyhow::Result<i32> {
    // scan files
    let current_dir = std::env::current_dir()
        .ok()
        .and_then(|p| p.to_str().map(String::from))
        .unwrap_or_default();
    let file_set_builder =
        FileSetBuilder::build_file_sets(&current_dir, &junit_paths, &Option::<&str>::None, None)?;
    if file_set_builder.no_files_found() {
        let msg = "No test output files found to validate";
        tracing::warn!(msg);
        return Err(anyhow::anyhow!(msg));
    }
    print_matched_files(&file_set_builder);

    // parse
    let parse_results = parse_file_sets(file_set_builder.file_sets());
    let num_reports = parse_results.len();
    let (parsed_reports, parse_issues) = parse_results.into_iter().fold(
        (JunitFileToReport::new(), JunitFileToParseIssues::new()),
        |(mut parsed_reports, mut parse_issues),
         (file, (parse_result, issues, test_runner_report))| {
            match parse_result {
                Ok(report) => match report {
                    Some(report) => {
                        parsed_reports.insert(file, (report, test_runner_report));
                    }
                    None => {
                        parse_issues.insert(file, (Ok(()), issues));
                    }
                },
                Err(e) => {
                    parse_issues.insert(file, (Err(e), Vec::new()));
                }
            }
            (parsed_reports, parse_issues)
        },
    );
    // print parse issues
    let (num_unparsable_reports, num_suboptimally_parsable_reports) =
        print_parse_issues(&parse_issues);

    // validate
    let report_validations: JunitFileToValidation = parsed_reports
        .into_iter()
        .map(|(file, (report, test_runner_report))| {
            (
                file,
                validate_report(&report, test_runner_report.map(TestRunnerReport::from)),
            )
        })
        .collect();
    // print validation results
    let (mut num_invalid_reports, mut num_suboptimal_reports) =
        print_validation_issues(&report_validations);

    // print summary
    num_invalid_reports += num_unparsable_reports;
    num_suboptimal_reports += num_suboptimally_parsable_reports;
    let exit = if num_invalid_reports == 0 {
        print_summary_success(num_reports, num_suboptimal_reports);
        EXIT_SUCCESS
    } else {
        print_summary_failure(num_reports, num_invalid_reports, num_suboptimal_reports);
        EXIT_FAILURE
    };

    let codeowners = CodeOwners::find_file(&current_dir, &codeowners_path);

    print_codeowners_validation(codeowners, &report_validations);

    Ok(exit)
}

fn parse_file_sets(file_sets: &[FileSet]) -> JunitFileToReportAndParseIssues {
    file_sets.iter().fold(
        JunitFileToReportAndParseIssues::new(),
        |parse_results, file_set| -> JunitFileToReportAndParseIssues {
            file_set
                .files
                .iter()
                .fold(parse_results, |mut parse_results, bundled_file| {
                    let path = std::path::Path::new(&bundled_file.original_path);
                    let file = match std::fs::File::open(path) {
                        Ok(file) => file,
                        Err(e) => {
                            parse_results.insert(
                                bundled_file.get_print_path().to_string(),
                                (
                                    Err(anyhow::anyhow!(e)),
                                    Vec::new(),
                                    file_set.test_runner_report,
                                ),
                            );
                            return parse_results;
                        }
                    };

                    let file_buf_reader = BufReader::new(file);
                    let mut junit_parser = JunitParser::new();
                    if let Err(e) = junit_parser.parse(file_buf_reader) {
                        parse_results.insert(
                            bundled_file.get_print_path().to_string(),
                            (
                                Err(anyhow::anyhow!(e)),
                                Vec::new(),
                                file_set.test_runner_report,
                            ),
                        );
                        return parse_results;
                    }

                    let parse_issues = junit_parser.issues().to_vec();
                    let mut parsed_reports = junit_parser.into_reports();
                    if parsed_reports.len() != 1 {
                        parse_results.insert(
                            bundled_file.get_print_path().to_string(),
                            (Ok(None), parse_issues, file_set.test_runner_report),
                        );
                        return parse_results;
                    }

                    parse_results.insert(
                        bundled_file.get_print_path().to_string(),
                        (
                            Ok(Some(parsed_reports.remove(0))),
                            Vec::new(),
                            file_set.test_runner_report,
                        ),
                    );

                    parse_results
                })
        },
    )
}

fn print_matched_files(file_set_builder: &FileSetBuilder) {
    println!(
        "\nValidating the following {} files:",
        file_set_builder.count()
    );
    for file_set in file_set_builder.file_sets() {
        println!("  File set matching {}:", file_set.glob);
        for file in &file_set.files {
            println!("    {}", file.get_print_path());
        }
    }
}

fn print_parse_issues(parse_issues: &JunitFileToParseIssues) -> (usize, usize) {
    let mut num_unparsable_reports: usize = 0;
    let mut num_suboptimally_parsable_reports: usize = 0;
    for (i, (file, (parse_result, parse_issues))) in parse_issues.iter().enumerate() {
        if i == 0 {
            println!();
        }

        let (fatal_parse_error, issues, num_parse_errors, num_parse_warnings) =
            if let Err(e) = parse_result {
                (Some(e), &Vec::new(), 1, 0)
            } else {
                let (num_parse_errors, num_parse_warnings) =
                    parse_issues.iter().fold((0, 0), |mut acc, issue| {
                        match JunitParseIssueLevel::from(issue) {
                            JunitParseIssueLevel::Invalid => {
                                acc.0 += 1;
                            }
                            JunitParseIssueLevel::SubOptimal => {
                                acc.1 += 1;
                            }
                            _ => (),
                        }
                        acc
                    });
                (None, parse_issues, num_parse_errors, num_parse_warnings)
            };

        let num_parse_errors_str = if num_parse_errors > 0 {
            Colorize::red(num_parse_errors.to_string().as_str())
        } else {
            Colorize::green(num_parse_errors.to_string().as_str())
        };
        let num_parse_warnings_str = if num_parse_warnings > 0 {
            format!(
                ", {} validation warnings",
                Colorize::yellow(num_parse_warnings.to_string().as_str())
            )
        } else {
            String::from("")
        };
        println!(
            "{} - {} validation errors{}",
            file, num_parse_errors_str, num_parse_warnings_str,
        );

        if let Some(parse_error) = fatal_parse_error {
            println!(
                "  {} - {}",
                print_parse_issue_level(JunitParseIssueLevel::Invalid),
                parse_error,
            );
        }

        for issue in issues {
            println!(
                "  {} - {}",
                print_parse_issue_level(JunitParseIssueLevel::from(issue)),
                issue,
            );
        }

        if num_parse_errors > 0 {
            num_unparsable_reports += 1;
        }
        if num_parse_warnings > 0 {
            num_suboptimally_parsable_reports += 1;
        }
    }

    (num_unparsable_reports, num_suboptimally_parsable_reports)
}

fn print_parse_issue_level(level: JunitParseIssueLevel) -> ColoredString {
    match level {
        JunitParseIssueLevel::SubOptimal => Colorize::yellow("OPTIONAL"),
        JunitParseIssueLevel::Invalid => Colorize::red("INVALID"),
        JunitParseIssueLevel::Valid => Colorize::green("VALID"),
    }
}

fn print_summary_failure(
    num_reports: usize,
    num_invalid_reports: usize,
    num_suboptimal_reports: usize,
) {
    let num_validation_warnings_str = if num_suboptimal_reports > 0 {
        format!(
            ", {} files have validation warnings",
            Colorize::yellow(num_suboptimal_reports.to_string().as_str())
        )
    } else {
        String::from("")
    };
    println!(
        "\n{} files are valid, {} files are not valid{}{}",
        Colorize::green((num_reports - num_invalid_reports).to_string().as_str()),
        Colorize::red(num_invalid_reports.to_string().as_str()),
        num_validation_warnings_str,
        Emoji(" ❌", ""),
    );
}

fn print_summary_success(num_reports: usize, num_suboptimal_reports: usize) {
    let num_validation_warnings_str = if num_suboptimal_reports > 0 {
        format!(
            " ({} files with validation warnings)",
            Colorize::yellow(num_suboptimal_reports.to_string().as_str())
        )
    } else {
        String::from("")
    };

    println!(
        "\nAll {} files are valid!{}{}",
        Colorize::green(num_reports.to_string().as_str()),
        num_validation_warnings_str,
        Emoji(" ✅", ""),
    );
}

fn print_validation_issues(report_validations: &JunitFileToValidation) -> (usize, usize) {
    let mut num_invalid_reports: usize = 0;
    let mut num_suboptimal_reports: usize = 0;
    for (i, (file, report_validation)) in report_validations.iter().enumerate() {
        if i == 0 {
            println!();
        }

        let num_test_suites = report_validation.test_suites().len();
        let num_test_cases = report_validation.test_cases().len();
        let num_validation_errors = report_validation.num_invalid_issues();
        let num_validation_warnings = report_validation.num_suboptimal_issues();
        let all_issues: Vec<JunitReportValidationFlatIssue> = report_validation.all_issues_flat();

        let num_validation_errors_str = if num_validation_errors > 0 {
            Colorize::red(num_validation_errors.to_string().as_str())
        } else {
            Colorize::green(num_validation_errors.to_string().as_str())
        };
        let num_validation_warnings_str = if num_validation_warnings > 0 {
            format!(
                ", {} validation warnings",
                Colorize::yellow(num_validation_warnings.to_string().as_str()),
            )
        } else {
            String::from("")
        };
        println!(
            "{} - {} test suites, {} test cases, {} validation errors{}",
            file,
            num_test_suites,
            num_test_cases,
            num_validation_errors_str,
            num_validation_warnings_str,
        );

        for issue in all_issues {
            println!(
                "  {} - {}",
                print_validation_level(issue.level),
                issue.error_message,
            );
        }

        if num_validation_errors > 0 {
            num_invalid_reports += 1;
        }
        if num_validation_warnings > 0 {
            num_suboptimal_reports += 1;
        }
    }

    (num_invalid_reports, num_suboptimal_reports)
}

fn print_validation_level(level: JunitValidationLevel) -> ColoredString {
    match level {
        JunitValidationLevel::SubOptimal => Colorize::yellow("OPTIONAL"),
        JunitValidationLevel::Invalid => Colorize::red("INVALID"),
        JunitValidationLevel::Valid => Colorize::green("VALID"),
    }
}

fn print_codeowners_validation(
    codeowners: Option<CodeOwners>,
    report_validations: &JunitFileToValidation,
) {
    println!("\nChecking for codeowners file...");
    match codeowners {
        Some(owners) => {
            println!(
                "  {} - Found codeowners:",
                print_validation_level(JunitValidationLevel::Valid)
            );
            println!("    Path: {:?}", owners.path);

            let has_test_cases_without_matching_codeowners_paths = report_validations
                .iter()
                .flat_map(|(_, report_validation)| report_validation.all_issues())
                .any(|issue| {
                    matches!(
                        issue,
                        JunitValidationIssueType::Report(JunitValidationIssue::SubOptimal(
                            JunitReportValidationIssueSubOptimal::TestCasesFileOrFilepathMissing
                        ))
                    )
                });

            if has_test_cases_without_matching_codeowners_paths {
                println!(
                    "    {} - CODEOWNERS found but test cases are missing filepaths. We will not be able to correlate flaky tests with owners.",
                    print_validation_level(JunitValidationLevel::SubOptimal)
                );
            }
        }
        None => println!(
            "  {} - No codeowners file found.",
            print_validation_level(JunitValidationLevel::SubOptimal)
        ),
    }
}

<<<<<<< HEAD
#[cfg(test)]
mod tests {
    use context::junit::junit_path::JunitReportStatus;
    use test_utils::inputs::get_test_file_path;

    use super::*;

    #[test]
    fn test_flatten_glob_returns_all_matches() {
        let path = get_test_file_path("test_fixtures/junit0*");
        let mut actual = flatten_glob(&path);
        let mut expected = vec![
            get_test_file_path("test_fixtures/junit0_fail_suite_timestamp.xml"),
            get_test_file_path("test_fixtures/junit0_fail.xml"),
            get_test_file_path("test_fixtures/junit0_pass_suite_timestamp.xml"),
            get_test_file_path("test_fixtures/junit0_pass.xml"),
        ];
        actual.sort();
        expected.sort();
        assert_eq!(actual, expected);
    }

    #[test]
    fn test_parse_test_report_handles_json_bep() {
        let actual = parse_test_report(get_test_file_path("test_fixtures/bep_example"));
        let expected = vec![JunitReportFileWithStatus {
            junit_path: String::from("/tmp/hello_test/test.xml"),
            status: None,
        }];
        assert_eq!(actual, expected);
    }

    #[test]
    fn test_parse_test_report_handles_binary_bep() {
        let mut actual = parse_test_report(get_test_file_path("test_fixtures/bep_binary_file.bin"));
        let mut expected = vec![
            JunitReportFileWithStatus {
                junit_path: String::from("bytestream://buildbarn2.build.trunk-staging.io:1986/blobs/37d45ccef587444393523741a3831f4a1acbeb010f74f33130ab9ba687477558/449"),
                status: Some(JunitReportStatus::Passed)
            },
            JunitReportFileWithStatus {
                junit_path: String::from("bytestream://buildbarn2.build.trunk-staging.io:1986/blobs/46bbeb038d6f1447f6224a7db4d8a109e133884f2ee6ee78487ca4ce7e073de8/507"),
                status: Some(JunitReportStatus::Passed)
            },
            JunitReportFileWithStatus {
                junit_path: String::from("bytestream://buildbarn2.build.trunk-staging.io:1986/blobs/d1f48dadf5679f09ce9b9c8f4778281ab25bc1dfdddec943e1255baf468630de/451"),
                status: Some(JunitReportStatus::Passed)
            },
            JunitReportFileWithStatus {
                junit_path: String::from("bytestream://buildbarn2.build.trunk-staging.io:1986/blobs/38f1d4ce43242ed3cb08aedf1cc0c3133a8aec8e8eee61f5b84b85a5ba718bc8/1204"),
                status: Some(JunitReportStatus::Passed)
            },
            JunitReportFileWithStatus {
                junit_path: String::from("bytestream://buildbarn2.build.trunk-staging.io:1986/blobs/ac23080b9bf5599b7781e3b62be9bf9a5b6685a8cbe76de4e9e1731a318e9283/607"),
                status: Some(JunitReportStatus::Passed)
            },
            JunitReportFileWithStatus {
                junit_path: String::from("bytestream://buildbarn2.build.trunk-staging.io:1986/blobs/9c1db1d25ca6a4268be4a8982784c525a4b0ca99cbc7614094ad36c56bb08f2a/463"),
                status: Some(JunitReportStatus::Passed)
            },
            JunitReportFileWithStatus {
                junit_path: String::from("bytestream://buildbarn2.build.trunk-staging.io:1986/blobs/7b3ed061a782496c7418be853caae863a9ada9618712f92346ea9e8169b8acf0/1120"),
                status: Some(JunitReportStatus::Passed)
            },
            JunitReportFileWithStatus {
                junit_path: String::from("bytestream://buildbarn2.build.trunk-staging.io:1986/blobs/45ca1eed26b3cf1aafdb51829e32312d3b48452cc144aa041c946e89fa9c6cf6/175"),
                status: Some(JunitReportStatus::Passed)
            }
        ];
        actual.sort_by_key(|item| item.junit_path.clone());
        expected.sort_by_key(|item| item.junit_path.clone());
        assert_eq!(actual, expected);
    }

    #[test]
    fn test_parse_test_report_falls_back_to_junit() {
        let actual = parse_test_report(get_test_file_path("test_fixtures/junit0_pass.xml"));
        let expected = vec![JunitReportFileWithStatus {
            junit_path: get_test_file_path("test_fixtures/junit0_pass.xml"),
            status: None,
        }];
        assert_eq!(actual, expected);
=======
#[derive(Debug)]
pub struct JunitReportValidations {
    pub validations: BTreeMap<String, anyhow::Result<JunitReportValidation>>,
    files: Vec<String>,
    files_without_issues: Vec<String>,
}

impl JunitReportValidations {
    pub fn new(validations: BTreeMap<String, anyhow::Result<JunitReportValidation>>) -> Self {
        let mut files: Vec<String> = validations.keys().cloned().collect();
        files.sort();
        let mut files_without_issues: Vec<String> = Vec::new();
        for (file_name, validation) in validations.iter() {
            if let Ok(report_validation) = validation {
                if report_validation.num_invalid_issues() == 0
                    && report_validation.num_suboptimal_issues() == 0
                {
                    files_without_issues.push(file_name.clone());
                }
            }
        }
        Self {
            validations,
            files,
            files_without_issues,
        }
    }
}

const MAX_FILE_ISSUES_TO_SHOW: usize = 8;
const MAX_FILES_TO_SHOW: usize = 8;
impl Component for JunitReportValidations {
    fn draw_unchecked(&self, _dimensions: Dimensions, _mode: DrawMode) -> anyhow::Result<Lines> {
        let mut output: Vec<Line> = Vec::new();
        output.push(Line::from_iter([Span::new_styled(
            String::from("📂 File Validation").attribute(Attribute::Bold),
        )?]));
        output.push(Line::default());

        if self.files.is_empty() {
            output.push(Line::from_iter([Span::new_styled(
                "⚠️  No files found".to_string().attribute(Attribute::Bold),
            )?]));
            return Ok(Lines::from_iter(output));
        } else if self.files_without_issues.len() != self.files.len() {
            // found x number of files with issues
            output.push(Line::from_iter([Span::new_styled(
                format!(
                    "❕ {} found, {} with issues",
                    pluralize("file", self.files.len() as isize, true),
                    self.files.len() - self.files_without_issues.len(),
                )
                .attribute(Attribute::Bold),
            )?]));
        } else {
            // all files are perfect
            output.push(Line::from_iter([Span::new_styled(
                format!(
                    "✅ {} found, all fully correct",
                    pluralize("file", self.files.len() as isize, true)
                )
                .attribute(Attribute::Bold),
            )?]));
        }
        output.push(Line::default());

        for (file_name, validation_reports) in self.validations.iter().take(MAX_FILES_TO_SHOW) {
            let mut lines: Vec<Line> = vec![];
            match validation_reports {
                Err(e) => {
                    lines.extend([
                        Line::from_iter([
                            Span::new_unstyled("❌ ")?,
                            Span::new_styled(
                                format!("{file_name} Could Not Be Parsed")
                                    .attribute(Attribute::Bold),
                            )?,
                        ]),
                        Line::from_iter([
                            Span::new_unstyled(" ↪ ")?,
                            Span::new_unstyled_lossy(format!("{:?}", e)),
                        ]),
                    ]);
                }
                Ok(report) => {
                    let issues = report.all_issues_flat();
                    let sub_optimal_issues: Vec<&JunitReportValidationFlatIssue> = issues
                        .iter()
                        .filter(|issue| issue.level == JunitValidationLevel::SubOptimal)
                        .collect();
                    let invalid_issues: Vec<&JunitReportValidationFlatIssue> = issues
                        .iter()
                        .filter(|issue| issue.level == JunitValidationLevel::Invalid)
                        .collect();
                    match (sub_optimal_issues.is_empty(), invalid_issues.is_empty()) {
                        (false, false) => {
                            lines.push(Line::from_iter([
                                Span::new_unstyled("❌ ")?,
                                Span::new_styled(
                                    format!("{file_name} Has Errors And Warnings")
                                        .attribute(Attribute::Bold),
                                )?,
                            ]));
                            lines.push(Line::from_iter([
                                Span::new_unstyled(" ↪ ❌ ")?,
                                Span::new_styled(
                                    String::from("Errors").attribute(Attribute::Bold),
                                )?,
                            ]));
                            for error in invalid_issues.iter().take(MAX_FILE_ISSUES_TO_SHOW) {
                                lines.push(Line::from_iter([
                                    Span::new_unstyled("   ↪ ")?,
                                    Span::new_unstyled(error.error_message.clone())?,
                                ]));
                            }
                            lines.push(Line::from_iter([
                                Span::new_unstyled(" ↪ ⚠️  ")?,
                                Span::new_styled(
                                    String::from("Warnings").attribute(Attribute::Bold),
                                )?,
                            ]));
                            for warning in sub_optimal_issues.iter().take(MAX_FILE_ISSUES_TO_SHOW) {
                                lines.push(Line::from_iter([
                                    Span::new_unstyled("   ↪ ")?,
                                    Span::new_unstyled(warning.error_message.clone())?,
                                ]));
                            }
                        }
                        (true, false) => {
                            lines.push(Line::from_iter([
                                Span::new_unstyled("❌ ")?,
                                Span::new_styled(
                                    format!("{file_name} Has Errors").attribute(Attribute::Bold),
                                )?,
                            ]));
                            for issue in invalid_issues.iter().take(MAX_FILE_ISSUES_TO_SHOW) {
                                lines.push(Line::from_iter([
                                    Span::new_unstyled(" ↪ ")?,
                                    Span::new_unstyled(issue.error_message.clone())?,
                                ]));
                            }
                        }
                        (false, true) => {
                            lines.push(Line::from_iter([
                                Span::new_unstyled("⚠️  ")?,
                                Span::new_styled(
                                    format!("{file_name} Has Warnings").attribute(Attribute::Bold),
                                )?,
                            ]));
                            for warning in sub_optimal_issues.iter().take(MAX_FILE_ISSUES_TO_SHOW) {
                                lines.push(Line::from_iter([
                                    Span::new_unstyled(" ↪ ")?,
                                    Span::new_unstyled(warning.error_message.clone())?,
                                ]));
                            }
                        }
                        (true, true) => {
                            // pass
                        }
                    }
                    let mut output_lines = Lines::from_iter(lines);
                    output_lines.pad_lines_left(2);
                    output.extend(output_lines);
                }
            }
        }
        if self.validations.len() > MAX_FILES_TO_SHOW {
            output.push(Line::from_iter([Span::new_unstyled(format!(
                "…and {} more",
                self.validations.len() - MAX_FILES_TO_SHOW
            ))?]));
        }

        Ok(Lines::from_iter(output))
>>>>>>> cf0814c3
    }
}<|MERGE_RESOLUTION|>--- conflicted
+++ resolved
@@ -72,15 +72,15 @@
     pub hide_banner: bool,
 }
 
-fn parse_test_report(test_report_path: String) -> Vec<JunitReportFileWithStatus> {
+fn parse_test_report(test_report_path: String) -> Vec<JunitReportFileWithTestRunnerReport> {
     let mut json_parser = BazelBepParser::new(test_report_path.clone());
     let bep_parse_result = fall_back_to_binary_parse(json_parser.parse(), &test_report_path);
     match bep_parse_result {
         Ok(result) if !result.errors.is_empty() => {
-            vec![JunitReportFileWithStatus::from(test_report_path)]
+            vec![JunitReportFileWithTestRunnerReport::from(test_report_path)]
         }
         Err(_) => {
-            vec![JunitReportFileWithStatus::from(test_report_path)]
+            vec![JunitReportFileWithTestRunnerReport::from(test_report_path)]
         }
         Ok(valid_result) => {
             print_bep_results(&valid_result);
@@ -112,7 +112,7 @@
         ..
     } = validate_args;
 
-    let junit_file_paths: Vec<JunitReportFileWithStatus> = if !test_reports.is_empty() {
+    let junit_file_paths: Vec<JunitReportFileWithTestRunnerReport > = if !test_reports.is_empty() {
         test_reports
             .iter()
             .flat_map(|test_report_glob| flatten_glob(test_report_glob.as_str()))
@@ -128,16 +128,9 @@
             }
             None => junit_paths
                 .into_iter()
-                .map(JunitReportFileWithStatus::from)
+                .map(JunitReportFileWithTestRunnerReport ::from)
                 .collect(),
         }
-<<<<<<< HEAD
-=======
-        None => junit_paths
-            .into_iter()
-            .map(JunitReportFileWithTestRunnerReport::from)
-            .collect(),
->>>>>>> cf0814c3
     };
     validate(junit_file_paths, codeowners_path).await
 }
@@ -530,90 +523,6 @@
     }
 }
 
-<<<<<<< HEAD
-#[cfg(test)]
-mod tests {
-    use context::junit::junit_path::JunitReportStatus;
-    use test_utils::inputs::get_test_file_path;
-
-    use super::*;
-
-    #[test]
-    fn test_flatten_glob_returns_all_matches() {
-        let path = get_test_file_path("test_fixtures/junit0*");
-        let mut actual = flatten_glob(&path);
-        let mut expected = vec![
-            get_test_file_path("test_fixtures/junit0_fail_suite_timestamp.xml"),
-            get_test_file_path("test_fixtures/junit0_fail.xml"),
-            get_test_file_path("test_fixtures/junit0_pass_suite_timestamp.xml"),
-            get_test_file_path("test_fixtures/junit0_pass.xml"),
-        ];
-        actual.sort();
-        expected.sort();
-        assert_eq!(actual, expected);
-    }
-
-    #[test]
-    fn test_parse_test_report_handles_json_bep() {
-        let actual = parse_test_report(get_test_file_path("test_fixtures/bep_example"));
-        let expected = vec![JunitReportFileWithStatus {
-            junit_path: String::from("/tmp/hello_test/test.xml"),
-            status: None,
-        }];
-        assert_eq!(actual, expected);
-    }
-
-    #[test]
-    fn test_parse_test_report_handles_binary_bep() {
-        let mut actual = parse_test_report(get_test_file_path("test_fixtures/bep_binary_file.bin"));
-        let mut expected = vec![
-            JunitReportFileWithStatus {
-                junit_path: String::from("bytestream://buildbarn2.build.trunk-staging.io:1986/blobs/37d45ccef587444393523741a3831f4a1acbeb010f74f33130ab9ba687477558/449"),
-                status: Some(JunitReportStatus::Passed)
-            },
-            JunitReportFileWithStatus {
-                junit_path: String::from("bytestream://buildbarn2.build.trunk-staging.io:1986/blobs/46bbeb038d6f1447f6224a7db4d8a109e133884f2ee6ee78487ca4ce7e073de8/507"),
-                status: Some(JunitReportStatus::Passed)
-            },
-            JunitReportFileWithStatus {
-                junit_path: String::from("bytestream://buildbarn2.build.trunk-staging.io:1986/blobs/d1f48dadf5679f09ce9b9c8f4778281ab25bc1dfdddec943e1255baf468630de/451"),
-                status: Some(JunitReportStatus::Passed)
-            },
-            JunitReportFileWithStatus {
-                junit_path: String::from("bytestream://buildbarn2.build.trunk-staging.io:1986/blobs/38f1d4ce43242ed3cb08aedf1cc0c3133a8aec8e8eee61f5b84b85a5ba718bc8/1204"),
-                status: Some(JunitReportStatus::Passed)
-            },
-            JunitReportFileWithStatus {
-                junit_path: String::from("bytestream://buildbarn2.build.trunk-staging.io:1986/blobs/ac23080b9bf5599b7781e3b62be9bf9a5b6685a8cbe76de4e9e1731a318e9283/607"),
-                status: Some(JunitReportStatus::Passed)
-            },
-            JunitReportFileWithStatus {
-                junit_path: String::from("bytestream://buildbarn2.build.trunk-staging.io:1986/blobs/9c1db1d25ca6a4268be4a8982784c525a4b0ca99cbc7614094ad36c56bb08f2a/463"),
-                status: Some(JunitReportStatus::Passed)
-            },
-            JunitReportFileWithStatus {
-                junit_path: String::from("bytestream://buildbarn2.build.trunk-staging.io:1986/blobs/7b3ed061a782496c7418be853caae863a9ada9618712f92346ea9e8169b8acf0/1120"),
-                status: Some(JunitReportStatus::Passed)
-            },
-            JunitReportFileWithStatus {
-                junit_path: String::from("bytestream://buildbarn2.build.trunk-staging.io:1986/blobs/45ca1eed26b3cf1aafdb51829e32312d3b48452cc144aa041c946e89fa9c6cf6/175"),
-                status: Some(JunitReportStatus::Passed)
-            }
-        ];
-        actual.sort_by_key(|item| item.junit_path.clone());
-        expected.sort_by_key(|item| item.junit_path.clone());
-        assert_eq!(actual, expected);
-    }
-
-    #[test]
-    fn test_parse_test_report_falls_back_to_junit() {
-        let actual = parse_test_report(get_test_file_path("test_fixtures/junit0_pass.xml"));
-        let expected = vec![JunitReportFileWithStatus {
-            junit_path: get_test_file_path("test_fixtures/junit0_pass.xml"),
-            status: None,
-        }];
-        assert_eq!(actual, expected);
-=======
 #[derive(Debug)]
 pub struct JunitReportValidations {
     pub validations: BTreeMap<String, anyhow::Result<JunitReportValidation>>,
@@ -788,6 +697,90 @@
         }
 
         Ok(Lines::from_iter(output))
->>>>>>> cf0814c3
+    }
+}
+
+#[cfg(test)]
+mod tests {
+    use context::junit::junit_path::JunitReportStatus;
+    use test_utils::inputs::get_test_file_path;
+
+    use super::*;
+
+    #[test]
+    fn test_flatten_glob_returns_all_matches() {
+        let path = get_test_file_path("test_fixtures/junit0*");
+        let mut actual = flatten_glob(&path);
+        let mut expected = vec![
+            get_test_file_path("test_fixtures/junit0_fail_suite_timestamp.xml"),
+            get_test_file_path("test_fixtures/junit0_fail.xml"),
+            get_test_file_path("test_fixtures/junit0_pass_suite_timestamp.xml"),
+            get_test_file_path("test_fixtures/junit0_pass.xml"),
+        ];
+        actual.sort();
+        expected.sort();
+        assert_eq!(actual, expected);
+    }
+
+    #[test]
+    fn test_parse_test_report_handles_json_bep() {
+        let actual = parse_test_report(get_test_file_path("test_fixtures/bep_example"));
+        let expected = vec![JunitReportFileWithStatus {
+            junit_path: String::from("/tmp/hello_test/test.xml"),
+            status: None,
+        }];
+        assert_eq!(actual, expected);
+    }
+
+    #[test]
+    fn test_parse_test_report_handles_binary_bep() {
+        let mut actual = parse_test_report(get_test_file_path("test_fixtures/bep_binary_file.bin"));
+        let mut expected = vec![
+            JunitReportFileWithStatus {
+                junit_path: String::from("bytestream://buildbarn2.build.trunk-staging.io:1986/blobs/37d45ccef587444393523741a3831f4a1acbeb010f74f33130ab9ba687477558/449"),
+                status: Some(JunitReportStatus::Passed)
+            },
+            JunitReportFileWithStatus {
+                junit_path: String::from("bytestream://buildbarn2.build.trunk-staging.io:1986/blobs/46bbeb038d6f1447f6224a7db4d8a109e133884f2ee6ee78487ca4ce7e073de8/507"),
+                status: Some(JunitReportStatus::Passed)
+            },
+            JunitReportFileWithStatus {
+                junit_path: String::from("bytestream://buildbarn2.build.trunk-staging.io:1986/blobs/d1f48dadf5679f09ce9b9c8f4778281ab25bc1dfdddec943e1255baf468630de/451"),
+                status: Some(JunitReportStatus::Passed)
+            },
+            JunitReportFileWithStatus {
+                junit_path: String::from("bytestream://buildbarn2.build.trunk-staging.io:1986/blobs/38f1d4ce43242ed3cb08aedf1cc0c3133a8aec8e8eee61f5b84b85a5ba718bc8/1204"),
+                status: Some(JunitReportStatus::Passed)
+            },
+            JunitReportFileWithStatus {
+                junit_path: String::from("bytestream://buildbarn2.build.trunk-staging.io:1986/blobs/ac23080b9bf5599b7781e3b62be9bf9a5b6685a8cbe76de4e9e1731a318e9283/607"),
+                status: Some(JunitReportStatus::Passed)
+            },
+            JunitReportFileWithStatus {
+                junit_path: String::from("bytestream://buildbarn2.build.trunk-staging.io:1986/blobs/9c1db1d25ca6a4268be4a8982784c525a4b0ca99cbc7614094ad36c56bb08f2a/463"),
+                status: Some(JunitReportStatus::Passed)
+            },
+            JunitReportFileWithStatus {
+                junit_path: String::from("bytestream://buildbarn2.build.trunk-staging.io:1986/blobs/7b3ed061a782496c7418be853caae863a9ada9618712f92346ea9e8169b8acf0/1120"),
+                status: Some(JunitReportStatus::Passed)
+            },
+            JunitReportFileWithStatus {
+                junit_path: String::from("bytestream://buildbarn2.build.trunk-staging.io:1986/blobs/45ca1eed26b3cf1aafdb51829e32312d3b48452cc144aa041c946e89fa9c6cf6/175"),
+                status: Some(JunitReportStatus::Passed)
+            }
+        ];
+        actual.sort_by_key(|item| item.junit_path.clone());
+        expected.sort_by_key(|item| item.junit_path.clone());
+        assert_eq!(actual, expected);
+    }
+
+    #[test]
+    fn test_parse_test_report_falls_back_to_junit() {
+        let actual = parse_test_report(get_test_file_path("test_fixtures/junit0_pass.xml"));
+        let expected = vec![JunitReportFileWithStatus {
+            junit_path: get_test_file_path("test_fixtures/junit0_pass.xml"),
+            status: None,
+        }];
+        assert_eq!(actual, expected);
     }
 }