--- conflicted
+++ resolved
@@ -213,11 +213,8 @@
     file_sets: &[FileSet],
     temp_dir: &TempDir,
     codeowners: Option<&CodeOwners>,
-<<<<<<< HEAD
     repo: &BundleRepo,
-=======
     show_warnings: bool,
->>>>>>> 7d652b7a
 ) -> anyhow::Result<(
     BundledFile,
     BTreeMap<String, anyhow::Result<JunitReportValidation>>,
