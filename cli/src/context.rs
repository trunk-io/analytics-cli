#[cfg(target_os = "macos")]
use std::io::Write;
use std::{collections::BTreeMap, io::Read};
use std::{
    collections::HashMap,
    env,
    io::BufReader,
    path::Path,
    time::{SystemTime, UNIX_EPOCH},
};

use api::{client::ApiClient, message::CreateBundleUploadResponse};
use bundle::{
    BundleMeta, BundleMetaBaseProps, BundleMetaDebugProps, BundleMetaJunitProps, BundledFile,
    FileSet, FileSetBuilder, FileSetType, QuarantineBulkTestStatus, INTERNAL_BIN_FILENAME,
    META_VERSION,
};
use codeowners::CodeOwners;
use constants::ENVS_TO_GET;
#[cfg(target_os = "macos")]
use context::repo::RepoUrlParts;
use context::{
    bazel_bep::{binary_parser::BazelBepBinParser, common::BepParseResult, parser::BazelBepParser},
    junit::{
        junit_path::JunitReportFileWithStatus,
        parser::JunitParser,
        validator::{validate, JunitReportValidation},
    },
    repo::BundleRepo,
};
use lazy_static::lazy_static;
use prost::Message;
use proto::test_context::test_run::TestResult;
use regex::Regex;
use tempfile::TempDir;
#[cfg(target_os = "macos")]
use xcresult::xcresult::XCResult;

use crate::{
    context_quarantine::{gather_quarantine_context, FailedTestsExtractor, QuarantineContext},
    print::print_bep_results,
    test_command::TestRunResult,
    upload_command::UploadArgs,
};

pub struct PreTestContext {
    pub meta: BundleMeta,
    pub junit_path_wrappers: Vec<JunitReportFileWithStatus>,
    pub bep_result: Option<BepParseResult>,
    pub junit_path_wrappers_temp_dir: Option<TempDir>,
}

lazy_static! {
    static ref COMMAND_REGEX: Regex = Regex::new(r"--token[=]?").unwrap();
}

// This function is used to gather debug properties for the bundle meta.
// It will trigger EXC_BAD_ACCESS on arm64-darwin builds when compiled under cdylib
pub fn gather_debug_props(args: Vec<String>, token: String) -> BundleMetaDebugProps {
    BundleMetaDebugProps {
        command_line: COMMAND_REGEX
            .replace(&args.join(" "), "")
            .replace(&token, "")
            .trim()
            .to_string(),
    }
}

pub fn gather_initial_test_context(
    upload_args: UploadArgs,
    debug_props: BundleMetaDebugProps,
) -> anyhow::Result<PreTestContext> {
    let UploadArgs {
        junit_paths,
        #[cfg(target_os = "macos")]
        xcresult_path,
        bazel_bep_path,
        org_url_slug,
        repo_root,
        repo_url,
        repo_head_sha,
        repo_head_branch,
        repo_head_commit_epoch,
        allow_empty_test_results,
        repo_head_author_name,
        #[cfg(target_os = "macos")]
        use_experimental_failure_summary,
        ..
    } = upload_args;

    let repo = BundleRepo::new(
        repo_root,
        repo_url,
        repo_head_sha,
        repo_head_branch,
        repo_head_commit_epoch,
        repo_head_author_name,
        upload_args.use_uncloned_repo,
    )?;
    tracing::debug!("Found repo state: {:?}", repo);

    let (junit_path_wrappers, bep_result, junit_path_wrappers_temp_dir) =
        coalesce_junit_path_wrappers(
            junit_paths,
            bazel_bep_path,
            #[cfg(target_os = "macos")]
            xcresult_path,
            #[cfg(target_os = "macos")]
            &repo.repo,
            #[cfg(target_os = "macos")]
            org_url_slug.clone(),
            #[cfg(target_os = "macos")]
            use_experimental_failure_summary,
            allow_empty_test_results,
        )?;

    let envs: HashMap<String, String> = ENVS_TO_GET
        .iter()
        .filter_map(|&env_var| {
            env::var(env_var)
                .map(|env_var_value| (env_var.to_string(), env_var_value))
                .ok()
        })
        .collect();

    let meta = BundleMeta {
        junit_props: BundleMetaJunitProps::default(),
        debug_props,
        bundle_upload_id_v2: String::with_capacity(0),
        base_props: BundleMetaBaseProps {
            version: META_VERSION.to_string(),
            org: org_url_slug,
            repo,
            cli_version: format!(
                "cargo={} git={} rustc={}",
                env!("CARGO_PKG_VERSION"),
                env!("VERGEN_GIT_SHA"),
                env!("VERGEN_RUSTC_SEMVER")
            ),
            bundle_upload_id: String::with_capacity(0),
            tags: vec![],
            file_sets: Vec::with_capacity(0),
            envs,
            upload_time_epoch: SystemTime::now().duration_since(UNIX_EPOCH)?.as_secs(),
            test_command: None,
            quarantined_tests: Vec::with_capacity(0),
            os_info: Some(env::consts::OS.to_string()),
            codeowners: None,
        },
        variant: upload_args.variant.as_ref().map(|v| {
            if v.len() > 64 {
                tracing::warn!(
                    "Variant '{}' exceeds 64 character limit and will be truncated",
                    v
                );
                v[..64].to_string()
            } else {
                v.clone()
            }
        }),
        internal_bundled_file: None,
    };

    Ok(PreTestContext {
        meta,
        junit_path_wrappers,
        bep_result,
        junit_path_wrappers_temp_dir,
    })
}

pub fn gather_post_test_context<U: AsRef<Path>>(
    meta: &mut BundleMeta,
    junit_path_wrappers: Vec<JunitReportFileWithStatus>,
    codeowners_path: &Option<U>,
    allow_empty_test_results: bool,
    test_run_result: &Option<TestRunResult>,
) -> anyhow::Result<FileSetBuilder> {
    let mut file_set_builder = FileSetBuilder::build_file_sets(
        &meta.base_props.repo.repo_root,
        &junit_path_wrappers,
        codeowners_path,
        test_run_result.as_ref().and_then(|r| r.exec_start),
    )?;

    if !allow_empty_test_results && file_set_builder.no_files_found() {
        return Err(anyhow::anyhow!("No test output files found to upload."));
    }

    tracing::info!("Total files pack and upload: {}", file_set_builder.count());
    if file_set_builder.no_files_found() {
        tracing::warn!(
            "No test output files found to pack and upload using globs: {:?}",
            junit_path_wrappers
                .iter()
                .map(|j| &j.junit_path)
                .collect::<Vec<_>>()
        );
    }

    meta.junit_props = BundleMetaJunitProps {
        num_files: file_set_builder.count(),
        num_tests: parse_num_tests(file_set_builder.file_sets()),
    };
    meta.base_props.file_sets = file_set_builder.file_sets().to_vec();
    meta.base_props.codeowners = file_set_builder.take_codeowners();
    meta.base_props.test_command = test_run_result.as_ref().map(|r| r.command.clone());

    Ok(file_set_builder)
}

pub fn generate_internal_file(
    file_sets: &[FileSet],
    temp_dir: &TempDir,
    codeowners: Option<&CodeOwners>,
) -> anyhow::Result<(
    BundledFile,
    BTreeMap<String, anyhow::Result<JunitReportValidation>>,
)> {
    let mut test_case_runs = Vec::new();
    let mut junit_validations = BTreeMap::new();
    for file_set in file_sets {
        if file_set.file_set_type == FileSetType::Internal {
            if file_set.files.is_empty() {
                return Err(anyhow::anyhow!("Internal file set is empty"));
            }
            if file_set.files.len() > 1 {
                return Err(anyhow::anyhow!(
                    "Internal file set contains more than one file"
                ));
            }
            // Internal file set, we should just use that directly and assume it's valid
            return Ok((file_set.files[0].clone(), BTreeMap::new()));
        } else {
            for file in &file_set.files {
                let mut junit_parser = JunitParser::new();
                if file.original_path.ends_with(".xml") {
                    let file_contents = std::fs::read_to_string(&file.original_path)?;
                    let parsed_results =
                        junit_parser.parse(BufReader::new(file_contents.as_bytes()));
                    if let Err(e) = parsed_results {
                        tracing::warn!("Failed to parse JUnit file {:?}: {:?}", file, e);
                        junit_validations.insert(file.original_path.clone(), Err(e));
                        continue;
                    }
                    let reports = junit_parser.reports();
                    if reports.len() == 1 {
                        junit_validations
                            .insert(file.original_path.clone(), Ok(validate(&reports[0])));
                    }
                    test_case_runs.extend(junit_parser.into_test_case_runs(codeowners));
                }
            }
        }
    }
    // Write test case runs to a temporary file
    let test_result = TestResult {
        test_case_runs,
        ..Default::default()
    };
    let mut buf = Vec::new();
    prost::Message::encode(&test_result, &mut buf)?;
    let test_report_path = temp_dir.path().join(INTERNAL_BIN_FILENAME);
    std::fs::write(&test_report_path, buf)?;
<<<<<<< HEAD
    Ok(BundledFile {
        original_path: test_report_path.to_string_lossy().to_string(),
        original_path_rel: None,
        owners: vec![],
        path: INTERNAL_BIN_FILENAME.to_string(),
        // last_modified_epoch_ns does not serialize so the compiler complains it does not exist
        ..Default::default()
    })
=======
    Ok((
        BundledFile {
            original_path: test_report_path.to_string_lossy().to_string(),
            original_path_rel: None,
            owners: vec![],
            path: filename.to_string(),
            // last_modified_epoch_ns does not serialize so the compiler complains it does not exist
            ..Default::default()
        },
        junit_validations,
    ))
>>>>>>> 51d96fed
}

fn fall_back_to_binary_parse(
    json_parse_result: anyhow::Result<BepParseResult>,
    bazel_bep_path: &String,
) -> anyhow::Result<BepParseResult> {
    let mut binary_parser = BazelBepBinParser::new(bazel_bep_path);
    match json_parse_result {
        anyhow::Result::Ok(result) if !result.errors.is_empty() => {
            let binary_result = binary_parser.parse();
            match binary_result {
                anyhow::Result::Ok(result) if result.errors.is_empty() => {
                    anyhow::Result::Ok(result)
                }
                _ => anyhow::Result::Ok(result),
            }
        }
        anyhow::Result::Err(json_error) => {
            let binary_result = binary_parser.parse();
            match binary_result {
                anyhow::Result::Ok(result) => anyhow::Result::Ok(result),
                _ => anyhow::Result::Err(json_error),
            }
        }
        just_json => just_json,
    }
}

fn coalesce_junit_path_wrappers(
    junit_paths: Vec<String>,
    bazel_bep_path: Option<String>,
    #[cfg(target_os = "macos")] xcresult_path: Option<String>,
    #[cfg(target_os = "macos")] repo: &RepoUrlParts,
    #[cfg(target_os = "macos")] org_url_slug: String,
    #[cfg(target_os = "macos")] use_experimental_failure_summary: bool,
    allow_empty_test_results: bool,
) -> anyhow::Result<(
    Vec<JunitReportFileWithStatus>,
    Option<BepParseResult>,
    Option<TempDir>,
)> {
    let mut junit_path_wrappers = junit_paths
        .into_iter()
        .map(JunitReportFileWithStatus::from)
        .collect();

    let mut bep_result: Option<BepParseResult> = None;
    if let Some(bazel_bep_path) = bazel_bep_path {
        let mut parser = BazelBepParser::new(&bazel_bep_path);
        let result = fall_back_to_binary_parse(parser.parse(), &bazel_bep_path);
        let bep_parse_result = match result {
            anyhow::Result::Ok(result) => result,
            anyhow::Result::Err(e) => {
                if allow_empty_test_results {
                    tracing::warn!(
                        "Failed to parse Bazel BEP file at {}: {}",
                        bazel_bep_path,
                        e
                    );
                    tracing::warn!(
                        "Allow empty test results enabled - continuing without test results."
                    );
                    return Ok((junit_path_wrappers, None, None));
                }
                return Err(anyhow::anyhow!(
                    "Failed to parse Bazel BEP file at {}: {}",
                    bazel_bep_path,
                    e
                ));
            }
        };
        print_bep_results(&bep_parse_result);
        junit_path_wrappers = bep_parse_result.uncached_xml_files();
        bep_result = Some(bep_parse_result);
    }

    let mut _junit_path_wrappers_temp_dir = None;
    #[cfg(target_os = "macos")]
    {
        let temp_dir = tempfile::tempdir()?;
        let temp_paths = handle_xcresult(
            &temp_dir,
            xcresult_path,
            repo,
            org_url_slug,
            use_experimental_failure_summary,
        )?;
        _junit_path_wrappers_temp_dir = Some(temp_dir);
        junit_path_wrappers = [junit_path_wrappers.as_slice(), temp_paths.as_slice()].concat();
        if junit_path_wrappers.is_empty() {
            if allow_empty_test_results {
                tracing::warn!("No tests found in the provided XCResult path.");
            } else {
                return Err(anyhow::anyhow!(
                    "No tests found in the provided XCResult path."
                ));
            }
        }
    }

    Ok((
        junit_path_wrappers,
        bep_result,
        _junit_path_wrappers_temp_dir,
    ))
}

pub async fn gather_exit_code_and_quarantined_tests_context(
    meta: &mut BundleMeta,
    disable_quarantining: bool,
    api_client: &ApiClient,
    file_set_builder: &FileSetBuilder,
    default_exit_code: Option<i32>,
) -> anyhow::Result<QuarantineContext> {
    // Run the quarantine step and update the exit code.
    let failed_tests_extractor = FailedTestsExtractor::new(
        &meta.base_props.repo.repo,
        &meta.base_props.org,
        file_set_builder.file_sets(),
    );
    let quarantine_context = if disable_quarantining {
        // use the exit code of the test run result if exists
        if let Some(exit_code) = default_exit_code {
            QuarantineContext {
                exit_code,
                quarantine_status: QuarantineBulkTestStatus {
                    quarantine_results: failed_tests_extractor
                        .failed_tests()
                        .iter()
                        .filter_map(|test| {
                            if test.is_quarantined {
                                Some(test.clone())
                            } else {
                                None
                            }
                        })
                        .collect(),
                    ..Default::default()
                },
                ..Default::default()
            }
        } else {
            // default to success if no test run result (i.e. `upload`)
            QuarantineContext::default()
        }
    } else {
        gather_quarantine_context(
            api_client,
            &api::message::GetQuarantineConfigRequest {
                repo: meta.base_props.repo.repo.clone(),
                org_url_slug: meta.base_props.org.clone(),
                test_identifiers: failed_tests_extractor.failed_tests().to_vec(),
                remote_urls: vec![meta.base_props.repo.repo_url.clone()],
            },
            file_set_builder,
            Some(failed_tests_extractor),
            default_exit_code,
        )
        .await?
    };
    Ok(quarantine_context)
}

pub async fn gather_upload_id_context(
    meta: &mut BundleMeta,
    api_client: &ApiClient,
) -> anyhow::Result<CreateBundleUploadResponse> {
    let upload = api_client
        .create_bundle_upload(&api::message::CreateBundleUploadRequest {
            repo: meta.base_props.repo.repo.clone(),
            org_url_slug: meta.base_props.org.clone(),
            client_version: format!("trunk-analytics-cli {}", meta.base_props.cli_version),
            remote_urls: vec![meta.base_props.repo.repo_url.clone()],
        })
        .await?;
    meta.base_props.bundle_upload_id.clone_from(&upload.id);
    meta.bundle_upload_id_v2.clone_from(&upload.id_v2);
    Ok(upload)
}

#[cfg(target_os = "macos")]
fn handle_xcresult(
    junit_temp_dir: &tempfile::TempDir,
    xcresult_path: Option<String>,
    repo: &RepoUrlParts,
    org_url_slug: String,
    use_experimental_failure_summary: bool,
) -> Result<Vec<JunitReportFileWithStatus>, anyhow::Error> {
    let mut temp_paths = Vec::new();
    if let Some(xcresult_path) = xcresult_path {
        let xcresult = XCResult::new(
            xcresult_path,
            org_url_slug,
            repo.repo_full_name(),
            use_experimental_failure_summary,
        )?;
        let junits = xcresult.generate_junits();
        if junits.is_empty() {
            return Err(anyhow::anyhow!(
                "Failed to generate test result files from xcresult."
            ));
        }
        for (i, junit) in junits.iter().enumerate() {
            let mut junit_writer: Vec<u8> = Vec::new();
            junit.serialize(&mut junit_writer)?;
            let junit_temp_path = junit_temp_dir
                .path()
                .join(format!("xcresult_junit_{}.xml", i));
            let mut junit_temp = std::fs::File::create(&junit_temp_path)?;
            junit_temp
                .write_all(&junit_writer)
                .map_err(|e| anyhow::anyhow!("Failed to write junit file: {}", e))?;
            let junit_temp_path_str = junit_temp_path.to_str();
            if let Some(junit_temp_path_string) = junit_temp_path_str {
                temp_paths.push(JunitReportFileWithStatus {
                    junit_path: junit_temp_path_string.to_string(),
                    status: None,
                });
            } else {
                return Err(anyhow::anyhow!(
                    "Failed to convert junit temp path to string."
                ));
            }
        }
    }
    Ok(temp_paths)
}

fn parse_num_tests(file_sets: &[FileSet]) -> usize {
    let bundled_files = file_sets
        .iter()
        .flat_map(|file_set| &file_set.files)
        .filter_map(|bundled_file| {
            let path = std::path::Path::new(&bundled_file.original_path);
            let file = std::fs::File::open(path);
            if let Err(ref e) = file {
                tracing::warn!(
                    "Could not open file {}: {}",
                    bundled_file.get_print_path(),
                    e
                );
            }
            file.ok().map(|f| (f, bundled_file))
        });

    let junit_num_tests = bundled_files
        .clone()
        .filter_map(|(file, bundled_file)| {
            let file_buf_reader = BufReader::new(file);
            let mut junit_parser = JunitParser::new();
            // skip non xml files
            if !bundled_file.original_path.ends_with(".xml") {
                return None;
            }
            if let Err(e) = junit_parser.parse(file_buf_reader) {
                tracing::warn!(
                    "Encountered error while parsing file {}: {}",
                    bundled_file.get_print_path(),
                    e
                );
                return None;
            }
            Some(junit_parser)
        })
        .flat_map(|junit_parser| junit_parser.into_reports())
        .fold(0, |num_tests, report| num_tests + report.tests);

    let internal_num_tests = bundled_files
        .filter_map(|(file, bundled_file)| {
            let mut file_buf_reader = BufReader::new(file);
            // skip non bin files
            if !bundled_file.original_path.ends_with(".bin") {
                return None;
            }
            let mut buffer = Vec::new();
            let result = file_buf_reader.read_to_end(&mut buffer);
            if let Err(ref e) = result {
                tracing::warn!(
                    "Encountered error while reading file {}: {}",
                    bundled_file.get_print_path(),
                    e
                );
                return None;
            }
            let test_result = proto::test_context::test_run::TestResult::decode(buffer.as_slice());
            if let Ok(test_result) = test_result {
                let num_tests = test_result.test_case_runs.len();
                Some(num_tests)
            } else {
                None
            }
        })
        .sum::<usize>();
    junit_num_tests + internal_num_tests
}

#[cfg(test)]
mod tests {
    use bundle::BundleMetaDebugProps;
    #[cfg(target_os = "macos")]
    use context::repo::RepoUrlParts;

    use crate::context::coalesce_junit_path_wrappers;
    use crate::context::gather_initial_test_context;
    use crate::upload_command::UploadArgs;

    #[test]
    fn test_variant_truncation() {
        let mut upload_args = UploadArgs::new(
            "test-token".to_string(),
            "test-org".to_string(),
            vec![],
            None,
            false,
            false,
        );

        // Test case 1: Variant under 64 characters
        upload_args.variant = Some("short-variant".to_string());
        let context = gather_initial_test_context(
            upload_args.clone(),
            BundleMetaDebugProps {
                command_line: "test".to_string(),
            },
        )
        .unwrap();
        assert_eq!(context.meta.variant, Some("short-variant".to_string()));

        // Test case 2: Variant exactly 64 characters
        let long_variant = "a".repeat(64);
        upload_args.variant = Some(long_variant.clone());
        let context = gather_initial_test_context(
            upload_args.clone(),
            BundleMetaDebugProps {
                command_line: "test".to_string(),
            },
        )
        .unwrap();
        assert_eq!(context.meta.variant, Some(long_variant));

        // Test case 3: Variant over 64 characters
        let very_long_variant = "a".repeat(100);
        upload_args.variant = Some(very_long_variant.clone());
        let context = gather_initial_test_context(
            upload_args,
            BundleMetaDebugProps {
                command_line: "test".to_string(),
            },
        )
        .unwrap();
        assert_eq!(
            context.meta.variant,
            Some(very_long_variant[..64].to_string())
        );
    }

    #[test]
    fn test_coalesce_junit_path_wrappers() {
        #[cfg(target_os = "macos")]
        let repo = RepoUrlParts {
            host: "github.com".to_string(),
            owner: "trunk-io".to_string(),
            name: "analytics-cli".to_string(),
        };
        let result_err = coalesce_junit_path_wrappers(
            vec!["test".into()],
            Some("test".into()),
            #[cfg(target_os = "macos")]
            Some("test".into()),
            #[cfg(target_os = "macos")]
            &repo,
            #[cfg(target_os = "macos")]
            "test".into(),
            #[cfg(target_os = "macos")]
            false,
            false,
        );
        assert!(result_err.is_err());
        let result_ok = coalesce_junit_path_wrappers(
            vec!["test".into()],
            Some("test".into()),
            #[cfg(target_os = "macos")]
            Some("test".into()),
            #[cfg(target_os = "macos")]
            &repo,
            #[cfg(target_os = "macos")]
            "test".into(),
            #[cfg(target_os = "macos")]
            false,
            true,
        );
        assert!(result_ok.is_ok());
        let result = result_ok.unwrap();
        assert_eq!(result.0.len(), 1);
        let junit_result = &result.0[0];
        assert_eq!(junit_result.junit_path, "test");
        assert!(result.1.is_none());
        assert!(result.2.is_none());
    }

    #[test]
    fn test_gather_debug_props() {
        let args: Vec<String> = vec!["trunk flakytests".into(), "test".into(), "--token".into()];
        let debug_props = super::gather_debug_props(args, "token".to_string());
        assert_eq!(debug_props.command_line, "trunk flakytests test");
        let args: Vec<String> = vec![
            "trunk flakytests".into(),
            "test".into(),
            "--token=token".into(),
        ];
        let debug_props = super::gather_debug_props(args, "token".to_string());
        assert_eq!(debug_props.command_line, "trunk flakytests test");

        let args: Vec<String> = vec![
            "trunk flakytests".into(),
            "test".into(),
            "--token token".into(),
        ];
        let debug_props = super::gather_debug_props(args, "token".to_string());
        assert_eq!(debug_props.command_line, "trunk flakytests test");

        let args: Vec<String> = vec!["trunk flakytests".into(), "test".into()];
        let debug_props = super::gather_debug_props(args, "token".to_string());
        assert_eq!(debug_props.command_line, "trunk flakytests test");

        let args: Vec<String> = vec!["trunk flakytests".into(), "token".into()];
        let debug_props = super::gather_debug_props(args, "token".to_string());
        assert_eq!(debug_props.command_line, "trunk flakytests");
    }
}<|MERGE_RESOLUTION|>--- conflicted
+++ resolved
@@ -262,16 +262,6 @@
     prost::Message::encode(&test_result, &mut buf)?;
     let test_report_path = temp_dir.path().join(INTERNAL_BIN_FILENAME);
     std::fs::write(&test_report_path, buf)?;
-<<<<<<< HEAD
-    Ok(BundledFile {
-        original_path: test_report_path.to_string_lossy().to_string(),
-        original_path_rel: None,
-        owners: vec![],
-        path: INTERNAL_BIN_FILENAME.to_string(),
-        // last_modified_epoch_ns does not serialize so the compiler complains it does not exist
-        ..Default::default()
-    })
-=======
     Ok((
         BundledFile {
             original_path: test_report_path.to_string_lossy().to_string(),
@@ -283,7 +273,6 @@
         },
         junit_validations,
     ))
->>>>>>> 51d96fed
 }
 
 fn fall_back_to_binary_parse(
