#[cfg(target_os = "macos")]
use std::io::Write;
use std::{collections::BTreeMap, io::Read};
use std::{
    collections::HashMap,
    env,
    io::BufReader,
    path::Path,
    time::{SystemTime, UNIX_EPOCH},
};

use api::{client::ApiClient, message::CreateBundleUploadResponse};
use bundle::{
    BundleMeta, BundleMetaBaseProps, BundleMetaDebugProps, BundleMetaJunitProps, BundledFile,
    FileSet, FileSetBuilder, FileSetType, QuarantineBulkTestStatus, INTERNAL_BIN_FILENAME,
    META_VERSION,
};
use codeowners::CodeOwners;
use constants::ENVS_TO_GET;
#[cfg(target_os = "macos")]
use context::repo::RepoUrlParts;
use context::{
    bazel_bep::{binary_parser::BazelBepBinParser, common::BepParseResult, parser::BazelBepParser},
    junit::{
        junit_path::JunitReportFileWithTestRunnerReport,
        parser::JunitParser,
        validator::{validate, JunitReportValidation},
    },
    repo::BundleRepo,
};
use lazy_static::lazy_static;
use prost::Message;
use proto::test_context::test_run::TestResult;
use regex::Regex;
use tempfile::TempDir;
#[cfg(target_os = "macos")]
use xcresult::xcresult::XCResult;

use crate::{
    context_quarantine::{gather_quarantine_context, FailedTestsExtractor, QuarantineContext},
    print::print_bep_results,
    test_command::TestRunResult,
    upload_command::UploadArgs,
};

pub struct PreTestContext {
    pub meta: BundleMeta,
    pub junit_path_wrappers: Vec<JunitReportFileWithTestRunnerReport>,
    pub bep_result: Option<BepParseResult>,
    pub junit_path_wrappers_temp_dir: Option<TempDir>,
}

lazy_static! {
    static ref COMMAND_REGEX: Regex = Regex::new(r"--token[=]?").unwrap();
}

// This function is used to gather debug properties for the bundle meta.
// It will trigger EXC_BAD_ACCESS on arm64-darwin builds when compiled under cdylib
pub fn gather_debug_props(args: Vec<String>, token: String) -> BundleMetaDebugProps {
    BundleMetaDebugProps {
        command_line: COMMAND_REGEX
            .replace(&args.join(" "), "")
            .replace(&token, "")
            .trim()
            .to_string(),
    }
}

pub fn gather_initial_test_context(
    upload_args: UploadArgs,
    debug_props: BundleMetaDebugProps,
) -> anyhow::Result<PreTestContext> {
    let UploadArgs {
        junit_paths,
        #[cfg(target_os = "macos")]
        xcresult_path,
        bazel_bep_path,
        org_url_slug,
        repo_root,
        repo_url,
        repo_head_sha,
        repo_head_branch,
        repo_head_commit_epoch,
        allow_empty_test_results,
        repo_head_author_name,
        #[cfg(target_os = "macos")]
        use_experimental_failure_summary,
        ..
    } = upload_args;

    let repo = BundleRepo::new(
        repo_root,
        repo_url,
        repo_head_sha,
        repo_head_branch,
        repo_head_commit_epoch,
        repo_head_author_name,
        upload_args.use_uncloned_repo,
    )?;
    tracing::debug!("Found repo state: {:?}", repo);

    let (junit_path_wrappers, bep_result, junit_path_wrappers_temp_dir) =
        coalesce_junit_path_wrappers(
            junit_paths,
            bazel_bep_path,
            #[cfg(target_os = "macos")]
            xcresult_path,
            #[cfg(target_os = "macos")]
            &repo.repo,
            #[cfg(target_os = "macos")]
            org_url_slug.clone(),
            #[cfg(target_os = "macos")]
            use_experimental_failure_summary,
            allow_empty_test_results,
        )?;

    let envs: HashMap<String, String> = ENVS_TO_GET
        .iter()
        .filter_map(|&env_var| {
            env::var(env_var)
                .map(|env_var_value| (env_var.to_string(), env_var_value))
                .ok()
        })
        .collect();

    let meta = BundleMeta {
        junit_props: BundleMetaJunitProps::default(),
        debug_props,
        bundle_upload_id_v2: String::with_capacity(0),
        base_props: BundleMetaBaseProps {
            version: META_VERSION.to_string(),
            org: org_url_slug,
            repo,
            cli_version: format!(
                "cargo={} git={} rustc={}",
                env!("CARGO_PKG_VERSION"),
                env!("VERGEN_GIT_SHA"),
                env!("VERGEN_RUSTC_SEMVER")
            ),
            bundle_upload_id: String::with_capacity(0),
            tags: vec![],
            file_sets: Vec::with_capacity(0),
            envs,
            upload_time_epoch: SystemTime::now().duration_since(UNIX_EPOCH)?.as_secs(),
            test_command: None,
            quarantined_tests: Vec::with_capacity(0),
            os_info: Some(env::consts::OS.to_string()),
            codeowners: None,
        },
        variant: upload_args.variant.as_ref().map(|v| {
            if v.len() > 64 {
                tracing::warn!(
                    "Variant '{}' exceeds 64 character limit and will be truncated",
                    v
                );
                v[..64].to_string()
            } else {
                v.clone()
            }
        }),
        internal_bundled_file: None,
    };

    Ok(PreTestContext {
        meta,
        junit_path_wrappers,
        bep_result,
        junit_path_wrappers_temp_dir,
    })
}

pub fn gather_post_test_context<U: AsRef<Path>>(
    meta: &mut BundleMeta,
    junit_path_wrappers: Vec<JunitReportFileWithTestRunnerReport>,
    codeowners_path: &Option<U>,
    allow_empty_test_results: bool,
    test_run_result: &Option<TestRunResult>,
) -> anyhow::Result<FileSetBuilder> {
    let mut file_set_builder = FileSetBuilder::build_file_sets(
        &meta.base_props.repo.repo_root,
        &junit_path_wrappers,
        codeowners_path,
        test_run_result.as_ref().and_then(|r| r.exec_start),
    )?;

    if !allow_empty_test_results && file_set_builder.no_files_found() {
        return Err(anyhow::anyhow!("No test output files found to upload."));
    }

    tracing::info!("Total files pack and upload: {}", file_set_builder.count());
    if file_set_builder.no_files_found() {
        tracing::warn!(
            "No test output files found to pack and upload using globs: {:?}",
            junit_path_wrappers
                .iter()
                .map(|j| &j.junit_path)
                .collect::<Vec<_>>()
        );
    }

    meta.junit_props = BundleMetaJunitProps {
        num_files: file_set_builder.count(),
        num_tests: parse_num_tests(file_set_builder.file_sets()),
    };
    meta.base_props.file_sets = file_set_builder.file_sets().to_vec();
    meta.base_props.codeowners = file_set_builder.take_codeowners();
    meta.base_props.test_command = test_run_result.as_ref().map(|r| r.command.clone());

    Ok(file_set_builder)
}

pub fn generate_internal_file(
    file_sets: &[FileSet],
    temp_dir: &TempDir,
    codeowners: Option<&CodeOwners>,
    repo: &BundleRepo,
) -> anyhow::Result<(
    BundledFile,
    BTreeMap<String, anyhow::Result<JunitReportValidation>>,
)> {
    let mut test_case_runs = Vec::new();
    let mut junit_validations = BTreeMap::new();
    for file_set in file_sets {
        if file_set.file_set_type == FileSetType::Internal {
            if file_set.files.is_empty() {
                return Err(anyhow::anyhow!("Internal file set is empty"));
            }
            if file_set.files.len() > 1 {
                return Err(anyhow::anyhow!(
                    "Internal file set contains more than one file"
                ));
            }
            // Internal file set, we should just use that directly and assume it's valid
            return Ok((file_set.files[0].clone(), BTreeMap::new()));
        } else {
            for file in &file_set.files {
                let mut junit_parser = JunitParser::new();
                if file.original_path.ends_with(".xml") {
                    let file_contents = std::fs::read_to_string(&file.original_path)?;
                    let parsed_results =
                        junit_parser.parse(BufReader::new(file_contents.as_bytes()));
                    if let Err(e) = parsed_results {
                        tracing::warn!("Failed to parse JUnit file {:?}: {:?}", file, e);
                        junit_validations.insert(file.original_path.clone(), Err(e));
                        continue;
                    }
                    let reports = junit_parser.reports();
                    if reports.len() == 1 {
<<<<<<< HEAD
                        junit_validations
                            .insert(file.original_path.clone(), Ok(validate(&reports[0], repo)));
=======
                        junit_validations.insert(
                            file.original_path.clone(),
                            Ok(validate(
                                &reports[0],
                                file_set.test_runner_report.map(|t| t.into()),
                            )),
                        );
>>>>>>> cf0814c3
                    }
                    test_case_runs.extend(junit_parser.into_test_case_runs(codeowners, repo));
                }
            }
        }
    }
    // Write test case runs to a temporary file
    let test_result = TestResult {
        test_case_runs,
        ..Default::default()
    };
    let mut buf = Vec::new();
    prost::Message::encode(&test_result, &mut buf)?;
    let test_report_path = temp_dir.path().join(INTERNAL_BIN_FILENAME);
    std::fs::write(&test_report_path, buf)?;
    Ok((
        BundledFile {
            original_path: test_report_path.to_string_lossy().to_string(),
            original_path_rel: None,
            owners: vec![],
            path: INTERNAL_BIN_FILENAME.to_string(),
            // last_modified_epoch_ns does not serialize so the compiler complains it does not exist
            ..Default::default()
        },
        junit_validations,
    ))
}

fn fall_back_to_binary_parse(
    json_parse_result: anyhow::Result<BepParseResult>,
    bazel_bep_path: &String,
) -> anyhow::Result<BepParseResult> {
    let mut binary_parser = BazelBepBinParser::new(bazel_bep_path);
    match json_parse_result {
        anyhow::Result::Ok(result) if !result.errors.is_empty() => {
            let binary_result = binary_parser.parse();
            match binary_result {
                anyhow::Result::Ok(result) if result.errors.is_empty() => {
                    anyhow::Result::Ok(result)
                }
                _ => anyhow::Result::Ok(result),
            }
        }
        anyhow::Result::Err(json_error) => {
            let binary_result = binary_parser.parse();
            match binary_result {
                anyhow::Result::Ok(result) => anyhow::Result::Ok(result),
                _ => anyhow::Result::Err(json_error),
            }
        }
        just_json => just_json,
    }
}

fn coalesce_junit_path_wrappers(
    junit_paths: Vec<String>,
    bazel_bep_path: Option<String>,
    #[cfg(target_os = "macos")] xcresult_path: Option<String>,
    #[cfg(target_os = "macos")] repo: &RepoUrlParts,
    #[cfg(target_os = "macos")] org_url_slug: String,
    #[cfg(target_os = "macos")] use_experimental_failure_summary: bool,
    allow_empty_test_results: bool,
) -> anyhow::Result<(
    Vec<JunitReportFileWithTestRunnerReport>,
    Option<BepParseResult>,
    Option<TempDir>,
)> {
    let mut junit_path_wrappers = junit_paths
        .into_iter()
        .map(JunitReportFileWithTestRunnerReport::from)
        .collect();

    let mut bep_result: Option<BepParseResult> = None;
    if let Some(bazel_bep_path) = bazel_bep_path {
        let mut parser = BazelBepParser::new(&bazel_bep_path);
        let result = fall_back_to_binary_parse(parser.parse(), &bazel_bep_path);
        let bep_parse_result = match result {
            anyhow::Result::Ok(result) => result,
            anyhow::Result::Err(e) => {
                if allow_empty_test_results {
                    tracing::warn!(
                        "Failed to parse Bazel BEP file at {}: {}",
                        bazel_bep_path,
                        e
                    );
                    tracing::warn!(
                        "Allow empty test results enabled - continuing without test results."
                    );
                    return Ok((junit_path_wrappers, None, None));
                }
                return Err(anyhow::anyhow!(
                    "Failed to parse Bazel BEP file at {}: {}",
                    bazel_bep_path,
                    e
                ));
            }
        };
        print_bep_results(&bep_parse_result);
        junit_path_wrappers = bep_parse_result.uncached_xml_files();
        bep_result = Some(bep_parse_result);
    }

    let mut _junit_path_wrappers_temp_dir = None;
    #[cfg(target_os = "macos")]
    {
        let temp_dir = tempfile::tempdir()?;
        let temp_paths = handle_xcresult(
            &temp_dir,
            xcresult_path,
            repo,
            org_url_slug,
            use_experimental_failure_summary,
        )?;
        _junit_path_wrappers_temp_dir = Some(temp_dir);
        junit_path_wrappers = [junit_path_wrappers.as_slice(), temp_paths.as_slice()].concat();
        if junit_path_wrappers.is_empty() {
            if allow_empty_test_results {
                tracing::warn!("No tests found in the provided XCResult path.");
            } else {
                return Err(anyhow::anyhow!(
                    "No tests found in the provided XCResult path."
                ));
            }
        }
    }

    Ok((
        junit_path_wrappers,
        bep_result,
        _junit_path_wrappers_temp_dir,
    ))
}

pub async fn gather_exit_code_and_quarantined_tests_context(
    meta: &mut BundleMeta,
    disable_quarantining: bool,
    api_client: &ApiClient,
    file_set_builder: &FileSetBuilder,
    default_exit_code: Option<i32>,
) -> anyhow::Result<QuarantineContext> {
    // Run the quarantine step and update the exit code.
    let failed_tests_extractor = FailedTestsExtractor::new(
        &meta.base_props.repo.repo,
        &meta.base_props.org,
        file_set_builder.file_sets(),
    );
    let quarantine_context = if disable_quarantining {
        // use the exit code of the test run result if exists
        if let Some(exit_code) = default_exit_code {
            QuarantineContext {
                exit_code,
                quarantine_status: QuarantineBulkTestStatus {
                    quarantine_results: failed_tests_extractor
                        .failed_tests()
                        .iter()
                        .filter_map(|test| {
                            if test.is_quarantined {
                                Some(test.clone())
                            } else {
                                None
                            }
                        })
                        .collect(),
                    ..Default::default()
                },
                ..Default::default()
            }
        } else {
            // default to success if no test run result (i.e. `upload`)
            QuarantineContext::default()
        }
    } else {
        gather_quarantine_context(
            api_client,
            &api::message::GetQuarantineConfigRequest {
                repo: meta.base_props.repo.repo.clone(),
                org_url_slug: meta.base_props.org.clone(),
                test_identifiers: failed_tests_extractor.failed_tests().to_vec(),
                remote_urls: vec![meta.base_props.repo.repo_url.clone()],
            },
            file_set_builder,
            Some(failed_tests_extractor),
            default_exit_code,
        )
        .await?
    };
    Ok(quarantine_context)
}

pub async fn gather_upload_id_context(
    meta: &mut BundleMeta,
    api_client: &ApiClient,
) -> anyhow::Result<CreateBundleUploadResponse> {
    let upload = api_client
        .create_bundle_upload(&api::message::CreateBundleUploadRequest {
            repo: meta.base_props.repo.repo.clone(),
            org_url_slug: meta.base_props.org.clone(),
            client_version: format!("trunk-analytics-cli {}", meta.base_props.cli_version),
            remote_urls: vec![meta.base_props.repo.repo_url.clone()],
        })
        .await?;
    meta.base_props.bundle_upload_id.clone_from(&upload.id);
    meta.bundle_upload_id_v2.clone_from(&upload.id_v2);
    Ok(upload)
}

#[cfg(target_os = "macos")]
fn handle_xcresult(
    junit_temp_dir: &tempfile::TempDir,
    xcresult_path: Option<String>,
    repo: &RepoUrlParts,
    org_url_slug: String,
    use_experimental_failure_summary: bool,
) -> Result<Vec<JunitReportFileWithTestRunnerReport>, anyhow::Error> {
    let mut temp_paths = Vec::new();
    if let Some(xcresult_path) = xcresult_path {
        let xcresult = XCResult::new(
            xcresult_path,
            org_url_slug,
            repo.repo_full_name(),
            use_experimental_failure_summary,
        )?;
        let junits = xcresult.generate_junits();
        if junits.is_empty() {
            return Err(anyhow::anyhow!(
                "Failed to generate test result files from xcresult."
            ));
        }
        for (i, junit) in junits.iter().enumerate() {
            let mut junit_writer: Vec<u8> = Vec::new();
            junit.serialize(&mut junit_writer)?;
            let junit_temp_path = junit_temp_dir
                .path()
                .join(format!("xcresult_junit_{}.xml", i));
            let mut junit_temp = std::fs::File::create(&junit_temp_path)?;
            junit_temp
                .write_all(&junit_writer)
                .map_err(|e| anyhow::anyhow!("Failed to write junit file: {}", e))?;
            let junit_temp_path_str = junit_temp_path.to_str();
            if let Some(junit_temp_path_string) = junit_temp_path_str {
                temp_paths.push(JunitReportFileWithTestRunnerReport::from(
                    junit_temp_path_string.to_string(),
                ));
            } else {
                return Err(anyhow::anyhow!(
                    "Failed to convert junit temp path to string."
                ));
            }
        }
    }
    Ok(temp_paths)
}

fn parse_num_tests(file_sets: &[FileSet]) -> usize {
    let bundled_files = file_sets
        .iter()
        .flat_map(|file_set| &file_set.files)
        .filter_map(|bundled_file| {
            let path = std::path::Path::new(&bundled_file.original_path);
            let file = std::fs::File::open(path);
            if let Err(ref e) = file {
                tracing::warn!(
                    "Could not open file {}: {}",
                    bundled_file.get_print_path(),
                    e
                );
            }
            file.ok().map(|f| (f, bundled_file))
        });

    let junit_num_tests = bundled_files
        .clone()
        .filter_map(|(file, bundled_file)| {
            let file_buf_reader = BufReader::new(file);
            let mut junit_parser = JunitParser::new();
            // skip non xml files
            if !bundled_file.original_path.ends_with(".xml") {
                return None;
            }
            if let Err(e) = junit_parser.parse(file_buf_reader) {
                tracing::warn!(
                    "Encountered error while parsing file {}: {}",
                    bundled_file.get_print_path(),
                    e
                );
                return None;
            }
            Some(junit_parser)
        })
        .flat_map(|junit_parser| junit_parser.into_reports())
        .fold(0, |num_tests, report| num_tests + report.tests);

    let internal_num_tests = bundled_files
        .filter_map(|(file, bundled_file)| {
            let mut file_buf_reader = BufReader::new(file);
            // skip non bin files
            if !bundled_file.original_path.ends_with(".bin") {
                return None;
            }
            let mut buffer = Vec::new();
            let result = file_buf_reader.read_to_end(&mut buffer);
            if let Err(ref e) = result {
                tracing::warn!(
                    "Encountered error while reading file {}: {}",
                    bundled_file.get_print_path(),
                    e
                );
                return None;
            }
            let test_result = proto::test_context::test_run::TestResult::decode(buffer.as_slice());
            if let Ok(test_result) = test_result {
                let num_tests = test_result.test_case_runs.len();
                Some(num_tests)
            } else {
                None
            }
        })
        .sum::<usize>();
    junit_num_tests + internal_num_tests
}

#[cfg(test)]
mod tests {
    use bundle::BundleMetaDebugProps;
    #[cfg(target_os = "macos")]
    use context::repo::RepoUrlParts;

    use crate::context::coalesce_junit_path_wrappers;
    use crate::context::gather_initial_test_context;
    use crate::upload_command::UploadArgs;

    #[test]
    fn test_variant_truncation() {
        let mut upload_args = UploadArgs::new(
            "test-token".to_string(),
            "test-org".to_string(),
            vec![],
            None,
            false,
            false,
        );

        // Test case 1: Variant under 64 characters
        upload_args.variant = Some("short-variant".to_string());
        let context = gather_initial_test_context(
            upload_args.clone(),
            BundleMetaDebugProps {
                command_line: "test".to_string(),
            },
        )
        .unwrap();
        assert_eq!(context.meta.variant, Some("short-variant".to_string()));

        // Test case 2: Variant exactly 64 characters
        let long_variant = "a".repeat(64);
        upload_args.variant = Some(long_variant.clone());
        let context = gather_initial_test_context(
            upload_args.clone(),
            BundleMetaDebugProps {
                command_line: "test".to_string(),
            },
        )
        .unwrap();
        assert_eq!(context.meta.variant, Some(long_variant));

        // Test case 3: Variant over 64 characters
        let very_long_variant = "a".repeat(100);
        upload_args.variant = Some(very_long_variant.clone());
        let context = gather_initial_test_context(
            upload_args,
            BundleMetaDebugProps {
                command_line: "test".to_string(),
            },
        )
        .unwrap();
        assert_eq!(
            context.meta.variant,
            Some(very_long_variant[..64].to_string())
        );
    }

    #[test]
    fn test_coalesce_junit_path_wrappers() {
        #[cfg(target_os = "macos")]
        let repo = RepoUrlParts {
            host: "github.com".to_string(),
            owner: "trunk-io".to_string(),
            name: "analytics-cli".to_string(),
        };
        let result_err = coalesce_junit_path_wrappers(
            vec!["test".into()],
            Some("test".into()),
            #[cfg(target_os = "macos")]
            Some("test".into()),
            #[cfg(target_os = "macos")]
            &repo,
            #[cfg(target_os = "macos")]
            "test".into(),
            #[cfg(target_os = "macos")]
            false,
            false,
        );
        assert!(result_err.is_err());
        let result_ok = coalesce_junit_path_wrappers(
            vec!["test".into()],
            Some("test".into()),
            #[cfg(target_os = "macos")]
            Some("test".into()),
            #[cfg(target_os = "macos")]
            &repo,
            #[cfg(target_os = "macos")]
            "test".into(),
            #[cfg(target_os = "macos")]
            false,
            true,
        );
        assert!(result_ok.is_ok());
        let result = result_ok.unwrap();
        assert_eq!(result.0.len(), 1);
        let junit_result = &result.0[0];
        assert_eq!(junit_result.junit_path, "test");
        assert!(result.1.is_none());
        assert!(result.2.is_none());
    }

    #[test]
    fn test_gather_debug_props() {
        let args: Vec<String> = vec!["trunk flakytests".into(), "test".into(), "--token".into()];
        let debug_props = super::gather_debug_props(args, "token".to_string());
        assert_eq!(debug_props.command_line, "trunk flakytests test");
        let args: Vec<String> = vec![
            "trunk flakytests".into(),
            "test".into(),
            "--token=token".into(),
        ];
        let debug_props = super::gather_debug_props(args, "token".to_string());
        assert_eq!(debug_props.command_line, "trunk flakytests test");

        let args: Vec<String> = vec![
            "trunk flakytests".into(),
            "test".into(),
            "--token token".into(),
        ];
        let debug_props = super::gather_debug_props(args, "token".to_string());
        assert_eq!(debug_props.command_line, "trunk flakytests test");

        let args: Vec<String> = vec!["trunk flakytests".into(), "test".into()];
        let debug_props = super::gather_debug_props(args, "token".to_string());
        assert_eq!(debug_props.command_line, "trunk flakytests test");

        let args: Vec<String> = vec!["trunk flakytests".into(), "token".into()];
        let debug_props = super::gather_debug_props(args, "token".to_string());
        assert_eq!(debug_props.command_line, "trunk flakytests");
    }
}<|MERGE_RESOLUTION|>--- conflicted
+++ resolved
@@ -246,18 +246,14 @@
                     }
                     let reports = junit_parser.reports();
                     if reports.len() == 1 {
-<<<<<<< HEAD
-                        junit_validations
-                            .insert(file.original_path.clone(), Ok(validate(&reports[0], repo)));
-=======
                         junit_validations.insert(
                             file.original_path.clone(),
                             Ok(validate(
                                 &reports[0],
                                 file_set.test_runner_report.map(|t| t.into()),
+                                repo,
                             )),
                         );
->>>>>>> cf0814c3
                     }
                     test_case_runs.extend(junit_parser.into_test_case_runs(codeowners, repo));
                 }
