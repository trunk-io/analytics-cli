#[cfg(target_os = "macos")]
use std::io::Write;
use std::{collections::BTreeMap, io::Read};
use std::{
    collections::HashMap,
    env,
    io::BufReader,
    path::Path,
    time::{SystemTime, UNIX_EPOCH},
};

use api::{client::ApiClient, message::CreateBundleUploadResponse};
use bundle::{
    BundleMeta, BundleMetaBaseProps, BundleMetaDebugProps, BundleMetaJunitProps, BundledFile,
    FileSet, FileSetBuilder, FileSetType, QuarantineBulkTestStatus, INTERNAL_BIN_FILENAME,
    META_VERSION,
};
use codeowners::CodeOwners;
use constants::ENVS_TO_GET;
#[cfg(target_os = "macos")]
use context::repo::RepoUrlParts;
use context::{
    bazel_bep::{binary_parser::BazelBepBinParser, common::BepParseResult, parser::BazelBepParser},
    junit::{
        junit_path::JunitReportFileWithStatus,
        parser::JunitParser,
        validator::{validate, JunitReportValidation},
    },
    repo::BundleRepo,
};
use lazy_static::lazy_static;
use prost::Message;
use proto::test_context::test_run::TestResult;
use regex::Regex;
use tempfile::TempDir;
#[cfg(target_os = "macos")]
use xcresult::xcresult::XCResult;

use crate::{
    context_quarantine::{gather_quarantine_context, FailedTestsExtractor, QuarantineContext},
    print::print_bep_results,
    test_command::TestRunResult,
    upload_command::UploadArgs,
};

pub struct PreTestContext {
    pub meta: BundleMeta,
    pub junit_path_wrappers: Vec<JunitReportFileWithStatus>,
    pub bep_result: Option<BepParseResult>,
    pub junit_path_wrappers_temp_dir: Option<TempDir>,
}

lazy_static! {
    static ref COMMAND_REGEX: Regex = Regex::new(r"--token[=]?").unwrap();
}

// This function is used to gather debug properties for the bundle meta.
// It will trigger EXC_BAD_ACCESS on arm64-darwin builds when compiled under cdylib
pub fn gather_debug_props(args: Vec<String>, token: String) -> BundleMetaDebugProps {
    BundleMetaDebugProps {
        command_line: COMMAND_REGEX
            .replace(&args.join(" "), "")
            .replace(&token, "")
            .trim()
            .to_string(),
    }
}

pub fn gather_initial_test_context(
    upload_args: UploadArgs,
    debug_props: BundleMetaDebugProps,
) -> anyhow::Result<PreTestContext> {
    let UploadArgs {
        junit_paths,
        #[cfg(target_os = "macos")]
        xcresult_path,
        bazel_bep_path,
        org_url_slug,
        repo_root,
        repo_url,
        repo_head_sha,
        repo_head_branch,
        repo_head_commit_epoch,
        allow_empty_test_results,
        repo_head_author_name,
        #[cfg(target_os = "macos")]
        use_experimental_failure_summary,
        ..
    } = upload_args;

    let repo = BundleRepo::new(
        repo_root,
        repo_url,
        repo_head_sha,
        repo_head_branch,
        repo_head_commit_epoch,
        repo_head_author_name,
        upload_args.use_uncloned_repo,
    )?;
    tracing::debug!("Found repo state: {:?}", repo);

    let (junit_path_wrappers, bep_result, junit_path_wrappers_temp_dir) =
        coalesce_junit_path_wrappers(
            junit_paths,
            bazel_bep_path,
            #[cfg(target_os = "macos")]
            xcresult_path,
            #[cfg(target_os = "macos")]
            &repo.repo,
            #[cfg(target_os = "macos")]
            org_url_slug.clone(),
            #[cfg(target_os = "macos")]
            use_experimental_failure_summary,
            allow_empty_test_results,
        )?;

    let envs: HashMap<String, String> = ENVS_TO_GET
        .iter()
        .filter_map(|&env_var| {
            env::var(env_var)
                .map(|env_var_value| (env_var.to_string(), env_var_value))
                .ok()
        })
        .collect();

    let meta = BundleMeta {
        junit_props: BundleMetaJunitProps::default(),
        debug_props,
        bundle_upload_id_v2: String::with_capacity(0),
        base_props: BundleMetaBaseProps {
            version: META_VERSION.to_string(),
            org: org_url_slug,
            repo,
            cli_version: format!(
                "cargo={} git={} rustc={}",
                env!("CARGO_PKG_VERSION"),
                env!("VERGEN_GIT_SHA"),
                env!("VERGEN_RUSTC_SEMVER")
            ),
            bundle_upload_id: String::with_capacity(0),
            tags: vec![],
            file_sets: Vec::with_capacity(0),
            envs,
            upload_time_epoch: SystemTime::now().duration_since(UNIX_EPOCH)?.as_secs(),
            test_command: None,
            quarantined_tests: Vec::with_capacity(0),
            os_info: Some(env::consts::OS.to_string()),
            codeowners: None,
        },
        variant: upload_args.variant.as_ref().map(|v| {
            if v.len() > 64 {
                tracing::warn!(
                    "Variant '{}' exceeds 64 character limit and will be truncated",
                    v
                );
                v[..64].to_string()
            } else {
                v.clone()
            }
        }),
        internal_bundled_file: None,
    };

    Ok(PreTestContext {
        meta,
        junit_path_wrappers,
        bep_result,
        junit_path_wrappers_temp_dir,
    })
}

pub fn gather_post_test_context<U: AsRef<Path>>(
    meta: &mut BundleMeta,
    junit_path_wrappers: Vec<JunitReportFileWithStatus>,
    codeowners_path: &Option<U>,
    allow_empty_test_results: bool,
    test_run_result: &Option<TestRunResult>,
) -> anyhow::Result<FileSetBuilder> {
    let mut file_set_builder = FileSetBuilder::build_file_sets(
        &meta.base_props.repo.repo_root,
        &junit_path_wrappers,
        codeowners_path,
        test_run_result.as_ref().and_then(|r| r.exec_start),
    )?;

    if !allow_empty_test_results && file_set_builder.no_files_found() {
        return Err(anyhow::anyhow!("No test output files found to upload."));
    }

    tracing::info!("Total files pack and upload: {}", file_set_builder.count());
    if file_set_builder.no_files_found() {
        tracing::warn!(
            "No test output files found to pack and upload using globs: {:?}",
            junit_path_wrappers
                .iter()
                .map(|j| &j.junit_path)
                .collect::<Vec<_>>()
        );
    }

    meta.junit_props = BundleMetaJunitProps {
        num_files: file_set_builder.count(),
        num_tests: parse_num_tests(file_set_builder.file_sets()),
    };
    meta.base_props.file_sets = file_set_builder.file_sets().to_vec();
    meta.base_props.codeowners = file_set_builder.take_codeowners();
    meta.base_props.test_command = test_run_result.as_ref().map(|r| r.command.clone());

    Ok(file_set_builder)
}

pub fn generate_internal_file(
    file_sets: &[FileSet],
    temp_dir: &TempDir,
    codeowners: Option<&CodeOwners>,
<<<<<<< HEAD
    repo: &BundleRepo,
) -> anyhow::Result<BundledFile> {
=======
) -> anyhow::Result<(
    BundledFile,
    BTreeMap<String, anyhow::Result<JunitReportValidation>>,
)> {
>>>>>>> 255065a3
    let mut test_case_runs = Vec::new();
    let mut junit_validations = BTreeMap::new();
    for file_set in file_sets {
        if file_set.file_set_type == FileSetType::Internal {
            if file_set.files.is_empty() {
                return Err(anyhow::anyhow!("Internal file set is empty"));
            }
            if file_set.files.len() > 1 {
                return Err(anyhow::anyhow!(
                    "Internal file set contains more than one file"
                ));
            }
            // Internal file set, we should just use that directly and assume it's valid
            return Ok((file_set.files[0].clone(), BTreeMap::new()));
        } else {
            for file in &file_set.files {
                let mut junit_parser = JunitParser::new();
                if file.original_path.ends_with(".xml") {
                    let file_contents = std::fs::read_to_string(&file.original_path)?;
                    let parsed_results =
                        junit_parser.parse(BufReader::new(file_contents.as_bytes()));
                    if let Err(e) = parsed_results {
                        tracing::warn!("Failed to parse JUnit file {:?}: {:?}", file, e);
                        junit_validations.insert(file.original_path.clone(), Err(e));
                        continue;
                    }
<<<<<<< HEAD
                    test_case_runs.extend(junit_parser.into_test_case_runs(codeowners, repo));
=======
                    let reports = junit_parser.reports();
                    if reports.len() == 1 {
                        junit_validations
                            .insert(file.original_path.clone(), Ok(validate(&reports[0])));
                    }
                    test_case_runs.extend(junit_parser.into_test_case_runs(codeowners));
>>>>>>> 255065a3
                }
            }
        }
    }
    // Write test case runs to a temporary file
    let test_result = TestResult {
        test_case_runs,
        ..Default::default()
    };
    let mut buf = Vec::new();
    prost::Message::encode(&test_result, &mut buf)?;
    let test_report_path = temp_dir.path().join(INTERNAL_BIN_FILENAME);
    std::fs::write(&test_report_path, buf)?;
    Ok((
        BundledFile {
            original_path: test_report_path.to_string_lossy().to_string(),
            original_path_rel: None,
            owners: vec![],
            path: INTERNAL_BIN_FILENAME.to_string(),
            // last_modified_epoch_ns does not serialize so the compiler complains it does not exist
            ..Default::default()
        },
        junit_validations,
    ))
}

fn fall_back_to_binary_parse(
    json_parse_result: anyhow::Result<BepParseResult>,
    bazel_bep_path: &String,
) -> anyhow::Result<BepParseResult> {
    let mut binary_parser = BazelBepBinParser::new(bazel_bep_path);
    match json_parse_result {
        anyhow::Result::Ok(result) if !result.errors.is_empty() => {
            let binary_result = binary_parser.parse();
            match binary_result {
                anyhow::Result::Ok(result) if result.errors.is_empty() => {
                    anyhow::Result::Ok(result)
                }
                _ => anyhow::Result::Ok(result),
            }
        }
        anyhow::Result::Err(json_error) => {
            let binary_result = binary_parser.parse();
            match binary_result {
                anyhow::Result::Ok(result) => anyhow::Result::Ok(result),
                _ => anyhow::Result::Err(json_error),
            }
        }
        just_json => just_json,
    }
}

fn coalesce_junit_path_wrappers(
    junit_paths: Vec<String>,
    bazel_bep_path: Option<String>,
    #[cfg(target_os = "macos")] xcresult_path: Option<String>,
    #[cfg(target_os = "macos")] repo: &RepoUrlParts,
    #[cfg(target_os = "macos")] org_url_slug: String,
    #[cfg(target_os = "macos")] use_experimental_failure_summary: bool,
    allow_empty_test_results: bool,
) -> anyhow::Result<(
    Vec<JunitReportFileWithStatus>,
    Option<BepParseResult>,
    Option<TempDir>,
)> {
    let mut junit_path_wrappers = junit_paths
        .into_iter()
        .map(JunitReportFileWithStatus::from)
        .collect();

    let mut bep_result: Option<BepParseResult> = None;
    if let Some(bazel_bep_path) = bazel_bep_path {
        let mut parser = BazelBepParser::new(&bazel_bep_path);
        let result = fall_back_to_binary_parse(parser.parse(), &bazel_bep_path);
        let bep_parse_result = match result {
            anyhow::Result::Ok(result) => result,
            anyhow::Result::Err(e) => {
                if allow_empty_test_results {
                    tracing::warn!(
                        "Failed to parse Bazel BEP file at {}: {}",
                        bazel_bep_path,
                        e
                    );
                    tracing::warn!(
                        "Allow empty test results enabled - continuing without test results."
                    );
                    return Ok((junit_path_wrappers, None, None));
                }
                return Err(anyhow::anyhow!(
                    "Failed to parse Bazel BEP file at {}: {}",
                    bazel_bep_path,
                    e
                ));
            }
        };
        print_bep_results(&bep_parse_result);
        junit_path_wrappers = bep_parse_result.uncached_xml_files();
        bep_result = Some(bep_parse_result);
    }

    let mut _junit_path_wrappers_temp_dir = None;
    #[cfg(target_os = "macos")]
    {
        let temp_dir = tempfile::tempdir()?;
        let temp_paths = handle_xcresult(
            &temp_dir,
            xcresult_path,
            repo,
            org_url_slug,
            use_experimental_failure_summary,
        )?;
        _junit_path_wrappers_temp_dir = Some(temp_dir);
        junit_path_wrappers = [junit_path_wrappers.as_slice(), temp_paths.as_slice()].concat();
        if junit_path_wrappers.is_empty() {
            if allow_empty_test_results {
                tracing::warn!("No tests found in the provided XCResult path.");
            } else {
                return Err(anyhow::anyhow!(
                    "No tests found in the provided XCResult path."
                ));
            }
        }
    }

    Ok((
        junit_path_wrappers,
        bep_result,
        _junit_path_wrappers_temp_dir,
    ))
}

pub async fn gather_exit_code_and_quarantined_tests_context(
    meta: &mut BundleMeta,
    disable_quarantining: bool,
    api_client: &ApiClient,
    file_set_builder: &FileSetBuilder,
    default_exit_code: Option<i32>,
) -> anyhow::Result<QuarantineContext> {
    // Run the quarantine step and update the exit code.
    let failed_tests_extractor = FailedTestsExtractor::new(
        &meta.base_props.repo.repo,
        &meta.base_props.org,
        file_set_builder.file_sets(),
    );
    let quarantine_context = if disable_quarantining {
        // use the exit code of the test run result if exists
        if let Some(exit_code) = default_exit_code {
            QuarantineContext {
                exit_code,
                quarantine_status: QuarantineBulkTestStatus {
                    quarantine_results: failed_tests_extractor
                        .failed_tests()
                        .iter()
                        .filter_map(|test| {
                            if test.is_quarantined {
                                Some(test.clone())
                            } else {
                                None
                            }
                        })
                        .collect(),
                    ..Default::default()
                },
                ..Default::default()
            }
        } else {
            // default to success if no test run result (i.e. `upload`)
            QuarantineContext::default()
        }
    } else {
        gather_quarantine_context(
            api_client,
            &api::message::GetQuarantineConfigRequest {
                repo: meta.base_props.repo.repo.clone(),
                org_url_slug: meta.base_props.org.clone(),
                test_identifiers: failed_tests_extractor.failed_tests().to_vec(),
                remote_urls: vec![meta.base_props.repo.repo_url.clone()],
            },
            file_set_builder,
            Some(failed_tests_extractor),
            default_exit_code,
        )
        .await?
    };
    Ok(quarantine_context)
}

pub async fn gather_upload_id_context(
    meta: &mut BundleMeta,
    api_client: &ApiClient,
) -> anyhow::Result<CreateBundleUploadResponse> {
    let upload = api_client
        .create_bundle_upload(&api::message::CreateBundleUploadRequest {
            repo: meta.base_props.repo.repo.clone(),
            org_url_slug: meta.base_props.org.clone(),
            client_version: format!("trunk-analytics-cli {}", meta.base_props.cli_version),
            remote_urls: vec![meta.base_props.repo.repo_url.clone()],
        })
        .await?;
    meta.base_props.bundle_upload_id.clone_from(&upload.id);
    meta.bundle_upload_id_v2.clone_from(&upload.id_v2);
    Ok(upload)
}

#[cfg(target_os = "macos")]
fn handle_xcresult(
    junit_temp_dir: &tempfile::TempDir,
    xcresult_path: Option<String>,
    repo: &RepoUrlParts,
    org_url_slug: String,
    use_experimental_failure_summary: bool,
) -> Result<Vec<JunitReportFileWithStatus>, anyhow::Error> {
    let mut temp_paths = Vec::new();
    if let Some(xcresult_path) = xcresult_path {
        let xcresult = XCResult::new(
            xcresult_path,
            org_url_slug,
            repo.repo_full_name(),
            use_experimental_failure_summary,
        )?;
        let junits = xcresult.generate_junits();
        if junits.is_empty() {
            return Err(anyhow::anyhow!(
                "Failed to generate test result files from xcresult."
            ));
        }
        for (i, junit) in junits.iter().enumerate() {
            let mut junit_writer: Vec<u8> = Vec::new();
            junit.serialize(&mut junit_writer)?;
            let junit_temp_path = junit_temp_dir
                .path()
                .join(format!("xcresult_junit_{}.xml", i));
            let mut junit_temp = std::fs::File::create(&junit_temp_path)?;
            junit_temp
                .write_all(&junit_writer)
                .map_err(|e| anyhow::anyhow!("Failed to write junit file: {}", e))?;
            let junit_temp_path_str = junit_temp_path.to_str();
            if let Some(junit_temp_path_string) = junit_temp_path_str {
                temp_paths.push(JunitReportFileWithStatus {
                    junit_path: junit_temp_path_string.to_string(),
                    status: None,
                });
            } else {
                return Err(anyhow::anyhow!(
                    "Failed to convert junit temp path to string."
                ));
            }
        }
    }
    Ok(temp_paths)
}

fn parse_num_tests(file_sets: &[FileSet]) -> usize {
    let bundled_files = file_sets
        .iter()
        .flat_map(|file_set| &file_set.files)
        .filter_map(|bundled_file| {
            let path = std::path::Path::new(&bundled_file.original_path);
            let file = std::fs::File::open(path);
            if let Err(ref e) = file {
                tracing::warn!(
                    "Could not open file {}: {}",
                    bundled_file.get_print_path(),
                    e
                );
            }
            file.ok().map(|f| (f, bundled_file))
        });

    let junit_num_tests = bundled_files
        .clone()
        .filter_map(|(file, bundled_file)| {
            let file_buf_reader = BufReader::new(file);
            let mut junit_parser = JunitParser::new();
            // skip non xml files
            if !bundled_file.original_path.ends_with(".xml") {
                return None;
            }
            if let Err(e) = junit_parser.parse(file_buf_reader) {
                tracing::warn!(
                    "Encountered error while parsing file {}: {}",
                    bundled_file.get_print_path(),
                    e
                );
                return None;
            }
            Some(junit_parser)
        })
        .flat_map(|junit_parser| junit_parser.into_reports())
        .fold(0, |num_tests, report| num_tests + report.tests);

    let internal_num_tests = bundled_files
        .filter_map(|(file, bundled_file)| {
            let mut file_buf_reader = BufReader::new(file);
            // skip non bin files
            if !bundled_file.original_path.ends_with(".bin") {
                return None;
            }
            let mut buffer = Vec::new();
            let result = file_buf_reader.read_to_end(&mut buffer);
            if let Err(ref e) = result {
                tracing::warn!(
                    "Encountered error while reading file {}: {}",
                    bundled_file.get_print_path(),
                    e
                );
                return None;
            }
            let test_result = proto::test_context::test_run::TestResult::decode(buffer.as_slice());
            if let Ok(test_result) = test_result {
                let num_tests = test_result.test_case_runs.len();
                Some(num_tests)
            } else {
                None
            }
        })
        .sum::<usize>();
    junit_num_tests + internal_num_tests
}

#[cfg(test)]
mod tests {
    use bundle::BundleMetaDebugProps;
    #[cfg(target_os = "macos")]
    use context::repo::RepoUrlParts;

    use crate::context::coalesce_junit_path_wrappers;
    use crate::context::gather_initial_test_context;
    use crate::upload_command::UploadArgs;

    #[test]
    fn test_variant_truncation() {
        let mut upload_args = UploadArgs::new(
            "test-token".to_string(),
            "test-org".to_string(),
            vec![],
            None,
            false,
            false,
        );

        // Test case 1: Variant under 64 characters
        upload_args.variant = Some("short-variant".to_string());
        let context = gather_initial_test_context(
            upload_args.clone(),
            BundleMetaDebugProps {
                command_line: "test".to_string(),
            },
        )
        .unwrap();
        assert_eq!(context.meta.variant, Some("short-variant".to_string()));

        // Test case 2: Variant exactly 64 characters
        let long_variant = "a".repeat(64);
        upload_args.variant = Some(long_variant.clone());
        let context = gather_initial_test_context(
            upload_args.clone(),
            BundleMetaDebugProps {
                command_line: "test".to_string(),
            },
        )
        .unwrap();
        assert_eq!(context.meta.variant, Some(long_variant));

        // Test case 3: Variant over 64 characters
        let very_long_variant = "a".repeat(100);
        upload_args.variant = Some(very_long_variant.clone());
        let context = gather_initial_test_context(
            upload_args,
            BundleMetaDebugProps {
                command_line: "test".to_string(),
            },
        )
        .unwrap();
        assert_eq!(
            context.meta.variant,
            Some(very_long_variant[..64].to_string())
        );
    }

    #[test]
    fn test_coalesce_junit_path_wrappers() {
        #[cfg(target_os = "macos")]
        let repo = RepoUrlParts {
            host: "github.com".to_string(),
            owner: "trunk-io".to_string(),
            name: "analytics-cli".to_string(),
        };
        let result_err = coalesce_junit_path_wrappers(
            vec!["test".into()],
            Some("test".into()),
            #[cfg(target_os = "macos")]
            Some("test".into()),
            #[cfg(target_os = "macos")]
            &repo,
            #[cfg(target_os = "macos")]
            "test".into(),
            #[cfg(target_os = "macos")]
            false,
            false,
        );
        assert!(result_err.is_err());
        let result_ok = coalesce_junit_path_wrappers(
            vec!["test".into()],
            Some("test".into()),
            #[cfg(target_os = "macos")]
            Some("test".into()),
            #[cfg(target_os = "macos")]
            &repo,
            #[cfg(target_os = "macos")]
            "test".into(),
            #[cfg(target_os = "macos")]
            false,
            true,
        );
        assert!(result_ok.is_ok());
        let result = result_ok.unwrap();
        assert_eq!(result.0.len(), 1);
        let junit_result = &result.0[0];
        assert_eq!(junit_result.junit_path, "test");
        assert!(result.1.is_none());
        assert!(result.2.is_none());
    }

    #[test]
    fn test_gather_debug_props() {
        let args: Vec<String> = vec!["trunk flakytests".into(), "test".into(), "--token".into()];
        let debug_props = super::gather_debug_props(args, "token".to_string());
        assert_eq!(debug_props.command_line, "trunk flakytests test");
        let args: Vec<String> = vec![
            "trunk flakytests".into(),
            "test".into(),
            "--token=token".into(),
        ];
        let debug_props = super::gather_debug_props(args, "token".to_string());
        assert_eq!(debug_props.command_line, "trunk flakytests test");

        let args: Vec<String> = vec![
            "trunk flakytests".into(),
            "test".into(),
            "--token token".into(),
        ];
        let debug_props = super::gather_debug_props(args, "token".to_string());
        assert_eq!(debug_props.command_line, "trunk flakytests test");

        let args: Vec<String> = vec!["trunk flakytests".into(), "test".into()];
        let debug_props = super::gather_debug_props(args, "token".to_string());
        assert_eq!(debug_props.command_line, "trunk flakytests test");

        let args: Vec<String> = vec!["trunk flakytests".into(), "token".into()];
        let debug_props = super::gather_debug_props(args, "token".to_string());
        assert_eq!(debug_props.command_line, "trunk flakytests");
    }
}<|MERGE_RESOLUTION|>--- conflicted
+++ resolved
@@ -213,15 +213,11 @@
     file_sets: &[FileSet],
     temp_dir: &TempDir,
     codeowners: Option<&CodeOwners>,
-<<<<<<< HEAD
     repo: &BundleRepo,
-) -> anyhow::Result<BundledFile> {
-=======
 ) -> anyhow::Result<(
     BundledFile,
     BTreeMap<String, anyhow::Result<JunitReportValidation>>,
 )> {
->>>>>>> 255065a3
     let mut test_case_runs = Vec::new();
     let mut junit_validations = BTreeMap::new();
     for file_set in file_sets {
@@ -248,16 +244,12 @@
                         junit_validations.insert(file.original_path.clone(), Err(e));
                         continue;
                     }
-<<<<<<< HEAD
-                    test_case_runs.extend(junit_parser.into_test_case_runs(codeowners, repo));
-=======
                     let reports = junit_parser.reports();
                     if reports.len() == 1 {
                         junit_validations
-                            .insert(file.original_path.clone(), Ok(validate(&reports[0])));
+                            .insert(file.original_path.clone(), Ok(validate(&reports[0], repo)));
                     }
-                    test_case_runs.extend(junit_parser.into_test_case_runs(codeowners));
->>>>>>> 255065a3
+                    test_case_runs.extend(junit_parser.into_test_case_runs(codeowners, repo));
                 }
             }
         }
