use context::repo::BundleRepo;
use serde::{Deserialize, Serialize};

use crate::codeowners::CodeOwners;
use crate::scanner::FileSet;

pub struct RunResult {
    pub exit_code: i32,
    pub failures: Vec<Test>,
    pub exec_start: Option<std::time::SystemTime>,
}

pub struct QuarantineRunResult {
    pub exit_code: i32,
    pub quarantine_status: QuarantineBulkTestStatus,
}

<<<<<<< HEAD
#[derive(Debug, Serialize, Clone, Deserialize, PartialEq, Eq)]
pub struct CreateRepoRequest {
    pub repo: Repo,
    #[serde(rename = "orgUrlSlug")]
    pub org_url_slug: String,
    #[serde(rename = "remoteUrls")]
    pub remote_urls: Vec<String>,
}

#[derive(Debug, Serialize, Clone, Deserialize, PartialEq, Eq)]
pub struct CreateBundleUploadRequest {
    pub repo: Repo,
    #[serde(rename = "orgUrlSlug")]
    pub org_url_slug: String,
}

#[derive(Debug, Serialize, Clone, Deserialize, PartialEq, Eq)]
pub struct GetQuarantineBulkTestStatusRequest {
    pub repo: Repo,
    #[serde(rename = "orgUrlSlug")]
    pub org_url_slug: String,
}

=======
>>>>>>> 5f065889
#[derive(Debug, Serialize, Clone, Deserialize)]
pub struct Test {
    pub name: String,
    #[serde(rename = "parentName")]
    pub parent_name: String,
    #[serde(rename = "className")]
    pub class_name: Option<String>,
    pub file: Option<String>,
    pub id: String,
}

impl Test {
    pub fn new(
        name: String,
        parent_name: String,
        class_name: Option<String>,
        file: Option<String>,
        org_slug: &str,
        repo: &BundleRepo,
    ) -> Self {
        let repo_full_name = format!("{}/{}/{}", repo.repo.host, repo.repo.owner, repo.repo.name);
        let info_id_input = [
            org_slug,
            &repo_full_name,
            file.as_deref().unwrap_or(""),
            class_name.as_deref().unwrap_or(""),
            &parent_name,
            &name,
            "JUNIT_TESTCASE",
        ]
        .join("#");
        let id =
            uuid::Uuid::new_v5(&uuid::Uuid::NAMESPACE_URL, info_id_input.as_bytes()).to_string();
        Test {
            parent_name,
            name,
            class_name,
            file,
            id,
        }
    }
}

#[derive(Debug, Serialize, Clone, Deserialize, Default)]
pub struct QuarantineBulkTestStatus {
    #[serde(rename = "groupIsQuarantined")]
    pub group_is_quarantined: bool,
    #[serde(rename = "quarantineResults")]
    pub quarantine_results: Vec<Test>,
}

#[derive(Debug, Serialize, Clone)]
pub struct BundleUploader {
    pub org_slug: String,
}

#[derive(Debug, Serialize, Deserialize, Clone, Default, PartialEq)]
pub enum FileSetType {
    #[default]
    Junit,
}

#[derive(Debug, Serialize, Deserialize, Clone, Default)]
pub struct BundledFile {
    pub original_path: String,
    pub path: String,
    pub last_modified_epoch_ns: u128,
    pub owners: Vec<String>,
    pub team: Option<String>,
}

/// Custom tags defined by the user.
///
#[derive(Debug, Serialize, Deserialize, Clone, PartialEq, Eq)]
pub struct CustomTag {
    pub key: String,
    pub value: String,
}

pub const META_VERSION: &str = "1";

#[derive(Debug, Serialize, Deserialize, Clone)]
pub struct BundleMeta {
    pub version: String,
    pub cli_version: String,
    pub org: String,
    pub repo: BundleRepo,
    pub bundle_upload_id: String,
    pub tags: Vec<CustomTag>,
    pub file_sets: Vec<FileSet>,
    pub envs: std::collections::HashMap<String, String>,
    pub upload_time_epoch: u64,
    pub test_command: Option<String>,
    pub os_info: Option<String>,
    pub quarantined_tests: Vec<Test>,
    pub codeowners: Option<CodeOwners>,
}

#[cfg(test)]
mod tests {
    use context::repo::RepoUrlParts;

    use super::*;

    #[test]
    pub fn test_parse_good_custom_tags() {
        let good_tags = &[
            (
                vec!["a=b".to_owned(), "1=2".to_owned()],
                vec![
                    CustomTag {
                        key: "a".to_string(),
                        value: "b".to_string(),
                    },
                    CustomTag {
                        key: "1".to_string(),
                        value: "2".to_string(),
                    },
                ],
            ),
            (
                vec![
                    "key1=value1".to_owned(),
                    "key2=value2".to_owned(),
                    "key3=value3".to_owned(),
                ],
                vec![
                    CustomTag {
                        key: "key1".to_string(),
                        value: "value1".to_string(),
                    },
                    CustomTag {
                        key: "key2".to_string(),
                        value: "value2".to_string(),
                    },
                    CustomTag {
                        key: "key3".to_string(),
                        value: "value3".to_string(),
                    },
                ],
            ),
            (
                vec![
                    "key1=value1".to_owned(),
                    "key2=value2".to_owned(),
                    "key3=value3".to_owned(),
                    "key4=value4".to_owned(),
                ],
                vec![
                    CustomTag {
                        key: "key1".to_string(),
                        value: "value1".to_string(),
                    },
                    CustomTag {
                        key: "key2".to_string(),
                        value: "value2".to_string(),
                    },
                    CustomTag {
                        key: "key3".to_string(),
                        value: "value3".to_string(),
                    },
                    CustomTag {
                        key: "key4".to_string(),
                        value: "value4".to_string(),
                    },
                ],
            ),
        ];

        for (tags_str, expected) in good_tags {
            let actual = crate::utils::parse_custom_tags(&tags_str).unwrap();
            assert_eq!(actual, *expected);
        }
    }

    #[test]
    pub fn test_parse_bad_custom_tags() {
        let bad_tags = vec![
            vec!["key1=".to_owned(), "key2=value2".to_owned()],
            vec!["=value".to_owned(), "key2=value2".to_owned()],
            vec!["  =  ".to_owned(), "key2=value2".to_owned()],
        ];

        for tags_str in bad_tags {
            let actual = crate::utils::parse_custom_tags(&tags_str);
            assert!(actual.is_err());
        }
    }

    #[test]
    fn test_test_new() {
        let name = "test_name".to_string();
        let parent_name = "parent_name".to_string();
        let class_name = Some("class_name".to_string());
        let file = Some("file".to_string());
        let org_slug = "org_slug";
        let repo = BundleRepo {
            repo: RepoUrlParts {
                host: "host".to_string(),
                owner: "owner".to_string(),
                name: "name".to_string(),
            },
            repo_root: "repo_root".to_string(),
            repo_url: "repo_url".to_string(),
            repo_head_sha: "repo_head_sha".to_string(),
            repo_head_branch: "repo_head_branch".to_string(),
            repo_head_commit_epoch: 1724102768,
            repo_head_commit_message: "repo_head_commit_message".to_string(),
            repo_head_author_name: "repo_head_author_name".to_string(),
            repo_head_author_email: "repo_head_author_email".to_string(),
        };
        let result = Test::new(
            name.clone(),
            parent_name.clone(),
            class_name.clone(),
            file.clone(),
            org_slug,
            &repo,
        );
        assert_eq!(result.name, name);
        assert_eq!(result.parent_name, parent_name);
        assert_eq!(result.class_name, class_name);
        assert_eq!(result.file, file);
        assert_eq!(result.id, "aad1f138-09ab-5ea9-9c21-af48a03d6edd");
    }
}<|MERGE_RESOLUTION|>--- conflicted
+++ resolved
@@ -15,32 +15,6 @@
     pub quarantine_status: QuarantineBulkTestStatus,
 }
 
-<<<<<<< HEAD
-#[derive(Debug, Serialize, Clone, Deserialize, PartialEq, Eq)]
-pub struct CreateRepoRequest {
-    pub repo: Repo,
-    #[serde(rename = "orgUrlSlug")]
-    pub org_url_slug: String,
-    #[serde(rename = "remoteUrls")]
-    pub remote_urls: Vec<String>,
-}
-
-#[derive(Debug, Serialize, Clone, Deserialize, PartialEq, Eq)]
-pub struct CreateBundleUploadRequest {
-    pub repo: Repo,
-    #[serde(rename = "orgUrlSlug")]
-    pub org_url_slug: String,
-}
-
-#[derive(Debug, Serialize, Clone, Deserialize, PartialEq, Eq)]
-pub struct GetQuarantineBulkTestStatusRequest {
-    pub repo: Repo,
-    #[serde(rename = "orgUrlSlug")]
-    pub org_url_slug: String,
-}
-
-=======
->>>>>>> 5f065889
 #[derive(Debug, Serialize, Clone, Deserialize)]
 pub struct Test {
     pub name: String,
