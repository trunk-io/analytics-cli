--- conflicted
+++ resolved
@@ -41,13 +41,8 @@
     let token = upload_args.token.clone();
     let pre_test_context = gather_pre_test_context(upload_args.clone(), gather_debug_props(token))?;
 
-<<<<<<< HEAD
     tracing::info!("running command: {:?}", command);
-    let test_run_result = run_test_command(&command).await?;
-=======
-    log::info!("running command: {:?}", command);
     let mut test_run_result = run_test_command(&command).await?;
->>>>>>> 69d3bb47
     let test_run_result_exit_code = test_run_result.exit_code;
     // remove exec start because it filters out test files and we want to
     // trust bazel-bep to provide the required test files
