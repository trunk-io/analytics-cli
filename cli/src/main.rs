use std::env;
use std::io::Write;
use std::time::{SystemTime, UNIX_EPOCH};
#[cfg(target_os = "macos")]
use xcresult::XCResult;

use api::BundleUploadStatus;
use clap::{Args, Parser, Subcommand};
use context::repo::BundleRepo;
use tokio_retry::strategy::ExponentialBackoff;
use tokio_retry::Retry;
use trunk_analytics_cli::bundler::BundlerUtil;
use trunk_analytics_cli::clients::{
    create_bundle_upload_intent, create_trunk_repo, put_bundle_to_s3, update_bundle_upload_status,
};
use trunk_analytics_cli::codeowners::CodeOwners;
use trunk_analytics_cli::constants::{
    EXIT_FAILURE, EXIT_SUCCESS, SENTRY_DSN, TRUNK_PUBLIC_API_ADDRESS_ENV,
};
use trunk_analytics_cli::runner::{
    build_filesets, extract_failed_tests, run_quarantine, run_test_command,
};
use trunk_analytics_cli::scanner::EnvScanner;
use trunk_analytics_cli::types::{
    BundleMeta, QuarantineBulkTestStatus, QuarantineRunResult, RunResult, META_VERSION,
};
use trunk_analytics_cli::utils::parse_custom_tags;

#[derive(Debug, Parser)]
#[command(
    version = std::env!("CARGO_PKG_VERSION"),
    name = "trunk-analytics-cli",
    about = "Trunk Analytics CLI"
)]
struct Cli {
    #[command(subcommand)]
    pub command: Commands,
}

fn junit_require() -> &'static str {
    if cfg!(target_os = "macos") {
        "xcresult_path"
    } else {
        "junit_paths"
    }
}

#[derive(Args, Clone, Debug)]
struct UploadArgs {
    #[arg(
        long,
        required_unless_present = junit_require(),
        value_delimiter = ',',
        help = "Comma-separated list of glob paths to junit files."
    )]
    junit_paths: Vec<String>,
    #[cfg(target_os = "macos")]
    #[arg(long, required = false, help = "Path of xcresult directory")]
    xcresult_path: Option<String>,
    #[arg(long, help = "Organization url slug.")]
    org_url_slug: String,
    #[arg(
        long,
        required = true,
        env = "TRUNK_API_TOKEN",
        help = "Organization token. Defaults to TRUNK_API_TOKEN env var."
    )]
    token: String,
    #[arg(long, help = "Path to repository root. Defaults to current directory.")]
    repo_root: Option<String>,
    #[arg(long, help = "Value to override URL of repository.")]
    repo_url: Option<String>,
    #[arg(long, help = "Value to override SHA of repository head.")]
    repo_head_sha: Option<String>,
    #[arg(long, help = "Value to override branch of repository head.")]
    repo_head_branch: Option<String>,
    #[arg(long, help = "Value to override commit epoch of repository head.")]
    repo_head_commit_epoch: Option<String>,
    #[arg(
        long,
        value_delimiter = ',',
        help = "Comma separated list of custom tag=value pairs."
    )]
    tags: Vec<String>,
    #[arg(long, help = "Print files which will be uploaded to stdout.")]
    print_files: bool,
    #[arg(long, help = "Run metrics CLI without uploading to API.")]
    dry_run: bool,
    #[arg(long, help = "Value to tag team owner of upload.")]
    team: Option<String>,
    #[arg(long, help = "Value to override CODEOWNERS file or directory path.")]
    codeowners_path: Option<String>,
    #[arg(long, help = "Run commands with the quarantining step.")]
    use_quarantining: bool,
    #[arg(long, help = "Do not fail if no junit files are found.")]
    allow_missing_junit_files: bool,
}

#[derive(Args, Clone, Debug)]
struct TestArgs {
    #[command(flatten)]
    upload_args: UploadArgs,
    #[arg(
        required = true,
        allow_hyphen_values = true,
        trailing_var_arg = true,
        help = "Test command to invoke."
    )]
    command: Vec<String>,
}

#[derive(Debug, Subcommand)]
enum Commands {
    Upload(UploadArgs),
    Test(TestArgs),
}

const DEFAULT_ORIGIN: &str = "https://api.trunk.io";
// Tokio-retry uses base ^ retry * factor formula.
// This will give us 8ms, 64ms, 512ms, 4096ms, 32768ms
const RETRY_BASE_MS: u64 = 8;
const RETRY_FACTOR: u64 = 1;
const RETRY_COUNT: usize = 5;

// "the Sentry client must be initialized before starting an async runtime or spawning threads"
// https://docs.sentry.io/platforms/rust/#async-main-function
fn main() -> anyhow::Result<()> {
    let _guard = sentry::init((
        SENTRY_DSN,
        sentry::ClientOptions {
            release: sentry::release_name!(),
            ..Default::default()
        },
    ));

    tokio::runtime::Builder::new_multi_thread()
        .enable_all()
        .build()?
        .block_on(async {
            setup_logger()?;
            let cli = Cli::parse();
            match run(cli).await {
                Ok(exit_code) => std::process::exit(exit_code),
                Err(e) => {
                    log::error!("Error: {:?}", e);
                    std::process::exit(exitcode::SOFTWARE);
                }
            }
        })
}

#[cfg(target_os = "macos")]
fn handle_xcresult(
    junit_temp_dir: &tempfile::TempDir,
    xcresult_path: Option<String>,
) -> Result<Vec<String>, anyhow::Error> {
    let mut temp_paths = Vec::new();
    if let Some(xcresult_path) = xcresult_path {
        let xcresult = XCResult::new(xcresult_path);
        let junits = xcresult?
            .generate_junits()
            .map_err(|e| anyhow::anyhow!("Failed to generate junit files from xcresult: {}", e))?;
        for (i, junit) in junits.iter().enumerate() {
            let mut junit_writer: Vec<u8> = Vec::new();
            junit.serialize(&mut junit_writer)?;
            let junit_temp_path = junit_temp_dir
                .path()
                .join(format!("xcresult_junit_{}.xml", i));
            let mut junit_temp = std::fs::File::create(&junit_temp_path)?;
            junit_temp
                .write_all(&junit_writer)
                .map_err(|e| anyhow::anyhow!("Failed to write junit file: {}", e))?;
            let junit_temp_path_str = junit_temp_path.to_str();
            if let Some(junit_temp_path_string) = junit_temp_path_str {
                temp_paths.push(junit_temp_path_string.to_string());
            } else {
                return Err(anyhow::anyhow!(
                    "Failed to convert junit temp path to string."
                ));
            }
        }
    }
    Ok(temp_paths)
}

async fn run_upload(
    upload_args: UploadArgs,
    test_command: Option<String>,
    quarantine_results: Option<QuarantineRunResult>,
    codeowners: Option<CodeOwners>,
    exec_start: Option<SystemTime>,
) -> anyhow::Result<i32> {
    let UploadArgs {
        #[cfg(target_os = "macos")]
        mut junit_paths,
        #[cfg(target_os = "linux")]
        junit_paths,
        #[cfg(target_os = "macos")]
        xcresult_path,
        org_url_slug,
        token,
        repo_root,
        repo_url,
        repo_head_sha,
        repo_head_branch,
        repo_head_commit_epoch,
        tags,
        print_files,
        dry_run,
        use_quarantining,
        allow_missing_junit_files,
        team,
        codeowners_path,
    } = upload_args;

    let repo = BundleRepo::new(
        repo_root,
        repo_url,
        repo_head_sha,
        repo_head_branch,
        repo_head_commit_epoch,
    )?;

    let api_address = get_api_address();

    let codeowners =
        codeowners.or_else(|| CodeOwners::find_file(&repo.repo_root, &codeowners_path));

    log::info!(
        "Starting trunk-analytics-cli {} (git={}) rustc={}",
        env!("CARGO_PKG_VERSION"),
        env!("VERGEN_GIT_SHA"),
        env!("VERGEN_RUSTC_SEMVER")
    );

    if token.trim().is_empty() {
        return Err(anyhow::anyhow!("Trunk API token is required."));
    }

    let tags = parse_custom_tags(&tags)?;
    #[cfg(target_os = "macos")]
    let junit_temp_dir = tempfile::tempdir()?;
    #[cfg(target_os = "macos")]
    {
        let temp_paths = handle_xcresult(&junit_temp_dir, xcresult_path)?;
        junit_paths = [junit_paths.as_slice(), temp_paths.as_slice()].concat();
    }

    let (file_sets, file_counter) =
        build_filesets(&repo, &junit_paths, team.clone(), &codeowners, exec_start)?;

    if !allow_missing_junit_files && (file_counter.get_count() == 0 || file_sets.is_empty()) {
        return Err(anyhow::anyhow!("No JUnit files found to upload."));
    }

    let failures = extract_failed_tests(&repo, &org_url_slug, &file_sets).await?;

    // Run the quarantine step and update the exit code.
    let exit_code = if failures.is_empty() {
        EXIT_SUCCESS
    } else {
        EXIT_FAILURE
    };
    let quarantine_run_results = if use_quarantining && quarantine_results.is_none() {
        Some(
            run_quarantine(
                exit_code,
                failures,
                &api_address,
                &token,
                &org_url_slug,
                &repo,
                default_delay(),
            )
            .await?,
        )
    } else {
        quarantine_results
    };

    let (exit_code, resolved_quarantine_results) = if let Some(r) = quarantine_run_results.as_ref()
    {
        (r.exit_code, r.quarantine_status.clone())
    } else {
        (
            EXIT_SUCCESS,
            QuarantineBulkTestStatus {
                group_is_quarantined: false,
                quarantine_results: Vec::new(),
            },
        )
    };

    let envs = EnvScanner::scan_env();
    let os_info: String = env::consts::OS.to_string();

    let cli_version = format!(
        "cargo={} git={} rustc={}",
        env!("CARGO_PKG_VERSION"),
        env!("VERGEN_GIT_SHA"),
        env!("VERGEN_RUSTC_SEMVER")
    );
    let client_version = format!("trunk-analytics-cli {}", cli_version);
    let upload = Retry::spawn(default_delay(), || {
        create_bundle_upload_intent(
            &api_address,
            &token,
            &org_url_slug,
            &repo.repo,
            &client_version,
        )
    })
    .await?;

    let meta = BundleMeta {
        version: META_VERSION.to_string(),
        org: org_url_slug.clone(),
        repo: repo.clone(),
<<<<<<< HEAD
        bundle_upload_id: upload.id.clone(),
=======
        cli_version,
        bundle_upload_id: upload.id,
>>>>>>> 672e4c89
        tags,
        file_sets,
        envs,
        upload_time_epoch: SystemTime::now().duration_since(UNIX_EPOCH)?.as_secs(),
        test_command,
        quarantined_tests: resolved_quarantine_results.quarantine_results.to_vec(),
        os_info: Some(os_info),
        codeowners,
    };

    log::info!("Total files pack and upload: {}", file_counter.get_count());
    if file_counter.get_count() == 0 {
        log::warn!(
            "No JUnit files found to pack and upload using globs: {:?}",
            junit_paths
        );
    }

    if print_files {
        println!("Files to upload:");
        for file_set in &meta.file_sets {
            println!(
                "  File set ({:?}): {}",
                file_set.file_set_type, file_set.glob
            );
            for file in &file_set.files {
                println!("    {}", file.original_path);
            }
        }
    }

    let bundle_temp_dir = tempfile::tempdir()?;
    let bundle_time_file = bundle_temp_dir.path().join("bundle.tar.zstd");
    let bundler = BundlerUtil::new(meta);
    bundler.make_tarball(&bundle_time_file)?;
    log::info!("Flushed temporary tarball to {:?}", bundle_time_file);

    if dry_run {
        if let Err(e) = update_bundle_upload_status(
            &api_address,
            &token,
            &upload.id,
            &BundleUploadStatus::DryRun,
        )
        .await
        {
            log::warn!("Failed to update bundle upload status: {}", e);
        } else {
            log::debug!("Updated bundle upload status to DRY_RUN");
        }
        log::info!("Dry run, skipping upload.");
        return Ok(exit_code);
    }

    let upload_status = Retry::spawn(default_delay(), || {
        put_bundle_to_s3(&upload.url, &bundle_time_file)
    })
    .await
    .map(|_| BundleUploadStatus::UploadComplete)
    .unwrap_or_else(|e| {
        log::error!("Failed to upload bundle to S3 after retries: {}", e);
        BundleUploadStatus::UploadFailed
    });
    if let Err(e) =
        update_bundle_upload_status(&api_address, &token, &upload.id, &upload_status).await
    {
        log::warn!(
            "Failed to update bundle upload status to {:#?}: {}",
            upload_status,
            e
        )
    } else {
        log::debug!("Updated bundle upload status to {:#?}", upload_status)
    }

    let remote_urls = vec![repo.repo_url.clone()];
    Retry::spawn(default_delay(), || {
        create_trunk_repo(
            &api_address,
            &token,
            &org_url_slug,
            &repo.repo,
            &remote_urls,
        )
    })
    .await?;

    log::info!("Done");
    Ok(exit_code)
}

async fn run_test(test_args: TestArgs) -> anyhow::Result<i32> {
    let TestArgs {
        command,
        upload_args,
    } = test_args;
    let UploadArgs {
        junit_paths,
        org_url_slug,
        token,
        repo_root,
        repo_url,
        repo_head_sha,
        repo_head_branch,
        repo_head_commit_epoch,
        use_quarantining,
        team,
        codeowners_path,
        ..
    } = &upload_args;

    let repo = BundleRepo::new(
        repo_root.clone(),
        repo_url.clone(),
        repo_head_sha.clone(),
        repo_head_branch.clone(),
        repo_head_commit_epoch.clone(),
    )?;

    if junit_paths.is_empty() {
        return Err(anyhow::anyhow!("No junit paths provided."));
    }

    let api_address = get_api_address();

    let codeowners = CodeOwners::find_file(&repo.repo_root, codeowners_path);

    log::info!("running command: {:?}", command);
    let run_result = run_test_command(
        &repo,
        org_url_slug,
        command.first().unwrap(),
        command.iter().skip(1).collect(),
        junit_paths,
        team.clone(),
        &codeowners,
    )
    .await
    .unwrap_or_else(|e| {
        log::error!("Test command failed to run: {}", e);
        RunResult {
            exit_code: EXIT_FAILURE,
            failures: Vec::new(),
            exec_start: None,
        }
    });

    let run_exit_code = run_result.exit_code;
    let failures = run_result.failures;

    let quarantine_run_result = if *use_quarantining {
        Some(
            run_quarantine(
                run_exit_code,
                failures,
                &api_address,
                token,
                org_url_slug,
                &repo,
                default_delay(),
            )
            .await?,
        )
    } else {
        None
    };

    let exit_code = quarantine_run_result
        .as_ref()
        .map(|r| r.exit_code)
        .unwrap_or(run_exit_code);

    let exec_start = run_result.exec_start;
    match run_upload(
        upload_args,
        Some(command.join(" ")),
        None, // don't re-run quarantine checks
        codeowners,
        exec_start,
    )
    .await
    {
        Ok(EXIT_SUCCESS) => (),
        Ok(code) => log::error!("Error uploading test results: {}", code),
        // TODO(TRUNK-12558): We should fail on configuration error _prior_ to running a test
        Err(e) => log::error!("Error uploading test results: {:?}", e),
    };

    Ok(exit_code)
}

async fn run(cli: Cli) -> anyhow::Result<i32> {
    match cli.command {
        Commands::Upload(upload_args) => run_upload(upload_args, None, None, None, None).await,
        Commands::Test(test_args) => run_test(test_args).await,
    }
}

fn default_delay() -> std::iter::Take<ExponentialBackoff> {
    ExponentialBackoff::from_millis(RETRY_BASE_MS)
        .factor(RETRY_FACTOR)
        .take(RETRY_COUNT)
}

fn setup_logger() -> anyhow::Result<()> {
    let mut builder = env_logger::Builder::new();
    builder
        .format(|buf, record| {
            writeln!(
                buf,
                "{} [{}] - {}",
                chrono::Local::now().format("%Y-%m-%dT%H:%M:%S"),
                record.level(),
                record.args()
            )
        })
        .filter(None, log::LevelFilter::Info);
    if let Ok(log) = std::env::var("TRUNK_LOG") {
        builder.parse_filters(&log);
    }
    builder.init();
    Ok(())
}

fn get_api_address() -> String {
    std::env::var(TRUNK_PUBLIC_API_ADDRESS_ENV)
        .ok()
        .and_then(|s| if s.is_empty() { None } else { Some(s) })
        .unwrap_or_else(|| DEFAULT_ORIGIN.to_string())
}<|MERGE_RESOLUTION|>--- conflicted
+++ resolved
@@ -316,12 +316,8 @@
         version: META_VERSION.to_string(),
         org: org_url_slug.clone(),
         repo: repo.clone(),
-<<<<<<< HEAD
         bundle_upload_id: upload.id.clone(),
-=======
         cli_version,
-        bundle_upload_id: upload.id,
->>>>>>> 672e4c89
         tags,
         file_sets,
         envs,
