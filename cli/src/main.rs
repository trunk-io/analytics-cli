--- conflicted
+++ resolved
@@ -241,29 +241,24 @@
     let envs = EnvScanner::scan_env();
     let os_info: String = env::consts::OS.to_string();
 
-<<<<<<< HEAD
     let cli_version = format!(
         "cargo={} git={} rustc={}",
         env!("CARGO_PKG_VERSION"),
         env!("VERGEN_GIT_SHA"),
         env!("VERGEN_RUSTC_SEMVER")
     );
-=======
+    let client_version = format!("trunk-analytics-cli {}", cli_version);
     let upload = Retry::spawn(default_delay(), || {
-        create_bundle_upload_intent(&api_address, &token, &org_url_slug, &repo.repo)
+        create_bundle_upload_intent(&api_address, &token, &org_url_slug, &repo.repo, &client_version)
     })
     .await?;
 
->>>>>>> d10aebbc
     let meta = BundleMeta {
         version: META_VERSION.to_string(),
         org: org_url_slug.clone(),
         repo: repo.clone(),
-<<<<<<< HEAD
         cli_version: cli_version.clone(),
-=======
         bundle_upload_id: upload.id,
->>>>>>> d10aebbc
         tags,
         file_sets,
         envs,
@@ -301,21 +296,6 @@
     bundler.make_tarball(&bundle_time_file)?;
     log::info!("Flushed temporary tarball to {:?}", bundle_time_file);
 
-<<<<<<< HEAD
-    let client_version = format!("trunk-analytics-cli {}", cli_version);
-    let upload_op = Retry::spawn(default_delay(), || {
-        get_bundle_upload_location(
-            &api_address,
-            &token,
-            &org_url_slug,
-            &repo.repo,
-            &client_version,
-        )
-    })
-    .await?;
-
-=======
->>>>>>> d10aebbc
     if dry_run {
         log::info!("Dry run, skipping upload.");
         return Ok(exit_code);
