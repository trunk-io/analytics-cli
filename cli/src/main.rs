--- conflicted
+++ resolved
@@ -2,12 +2,8 @@
 
 use clap::{Parser, Subcommand};
 use clap_verbosity_flag::{log::LevelFilter, InfoLevel, Verbosity};
-<<<<<<< HEAD
-use constants::SENTRY_DSN;
 use tracing_subscriber::prelude::*;
-=======
 use third_party::sentry;
->>>>>>> efe54249
 use trunk_analytics_cli::{
     quarantine_command::{run_quarantine, QuarantineArgs},
     test_command::{run_test, TestArgs},
@@ -132,16 +128,12 @@
     if let Ok(log) = std::env::var("TRUNK_LOG") {
         builder.parse_filters(&log);
     }
-<<<<<<< HEAD
-    builder.init();
+    sentry::logger(builder, log_level_filter)?;
 
     tracing_subscriber::registry()
         .with(tracing_subscriber::fmt::layer())
         .with(sentry_tracing::layer())
         .with(to_trace_filter(log_level_filter))
         .init();
-=======
-    sentry::logger(builder, log_level_filter)?;
->>>>>>> efe54249
     Ok(())
 }