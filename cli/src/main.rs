--- conflicted
+++ resolved
@@ -14,14 +14,10 @@
     scanner::EnvScanner,
     types::{BundleMeta, QuarantineBulkTestStatus, QuarantineRunResult, RunResult, META_VERSION},
     utils::parse_custom_tags,
+    validate::validate,
 };
-<<<<<<< HEAD
-use trunk_analytics_cli::utils::parse_custom_tags;
-use trunk_analytics_cli::validate::validate;
-=======
 #[cfg(target_os = "macos")]
 use xcresult::XCResult;
->>>>>>> 82e276da
 
 #[derive(Debug, Parser)]
 #[command(
@@ -536,14 +532,6 @@
     }
     builder.init();
     Ok(())
-<<<<<<< HEAD
-}
-
-fn get_api_address() -> String {
-    std::env::var(TRUNK_PUBLIC_API_ADDRESS_ENV)
-        .ok()
-        .and_then(|s| if s.is_empty() { None } else { Some(s) })
-        .unwrap_or_else(|| DEFAULT_ORIGIN.to_string())
 }
 
 fn print_cli_start_info() {
@@ -553,6 +541,4 @@
         env!("VERGEN_GIT_SHA"),
         env!("VERGEN_RUSTC_SEMVER")
     );
-=======
->>>>>>> 82e276da
 }