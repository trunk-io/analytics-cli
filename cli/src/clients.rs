use std::format;
use std::path::PathBuf;

use anyhow::Context;

use crate::types::{
    CreateBundleUploadRequest, CreateBundleUploadResponse, CreateRepoRequest,
    GetQuarantineBulkTestStatusRequest, QuarantineConfig, Repo,
};
use crate::utils::status_code_help;

pub const TRUNK_API_TIMEOUT: std::time::Duration = std::time::Duration::from_secs(30);
pub const TRUNK_API_TOKEN_HEADER: &str = "x-api-token";

pub async fn create_trunk_repo(
    origin: &str,
    api_token: &str,
    org_slug: &str,
    repo: &Repo,
    remote_urls: &[String],
) -> anyhow::Result<()> {
    let client = reqwest::Client::new();
    let resp = match client
        .post(format!("{}/v1/repo/create", origin))
        .timeout(TRUNK_API_TIMEOUT)
        .header(reqwest::header::CONTENT_TYPE, "application/json")
        .header(TRUNK_API_TOKEN_HEADER, api_token)
        .json(&CreateRepoRequest {
            org_url_slug: org_slug.to_owned(),
            repo: repo.clone(),
            remote_urls: remote_urls.to_vec(),
        })
        .send()
        .await
    {
        Ok(resp) => resp,
        Err(e) => return Err(anyhow::anyhow!(e).context("Failed to validate trunk repo")),
    };

    if resp.status().is_client_error() {
        return Err(anyhow::anyhow!(
            "Organization not found. Please double check the provided organization token and url slug: {}",
            org_slug
        )
        .context("Failed to validate trunk repo"));
    }

    Ok(())
}

pub async fn create_bundle_upload_intent(
    origin: &str,
    api_token: &str,
    org_slug: &str,
    repo: &Repo,
<<<<<<< HEAD
    client_version: &str,
) -> anyhow::Result<Option<BundleUploadLocation>> {
=======
) -> anyhow::Result<CreateBundleUploadResponse> {
>>>>>>> d10aebbc
    let client = reqwest::Client::new();
    let resp = match client
        .post(format!("{}/v1/metrics/createBundleUpload", origin))
        .timeout(TRUNK_API_TIMEOUT)
        .header(reqwest::header::CONTENT_TYPE, "application/json")
        .header(TRUNK_API_TOKEN_HEADER, api_token)
        .json(&CreateBundleUploadRequest {
            org_url_slug: org_slug.to_owned(),
            repo: repo.clone(),
            client_version: client_version.to_owned(),
        })
        .send()
        .await
    {
        Ok(resp) => resp,
        Err(e) => return Err(anyhow::anyhow!(e).context("Failed to create bundle upload")),
    };

    if resp.status() != reqwest::StatusCode::OK {
        return Err(
            anyhow::anyhow!("{}: {}", resp.status(), status_code_help(resp.status()))
                .context("Failed to create bundle upload"),
        );
    }

    resp.json::<CreateBundleUploadResponse>()
        .await
        .context("Failed to get response body as json")
}

pub async fn get_quarantining_config(
    origin: &str,
    api_token: &str,
    org_slug: &str,
    repo: &Repo,
) -> anyhow::Result<QuarantineConfig> {
    let client = reqwest::Client::new();
    let resp = match client
        .post(format!("{}/v1/metrics/getQuarantineConfig", origin))
        .timeout(TRUNK_API_TIMEOUT)
        .header(reqwest::header::CONTENT_TYPE, "application/json")
        .header(TRUNK_API_TOKEN_HEADER, api_token)
        .json(&GetQuarantineBulkTestStatusRequest {
            org_url_slug: org_slug.to_owned(),
            repo: repo.clone(),
        })
        .send()
        .await
    {
        Ok(resp) => resp,
        Err(e) => return Err(anyhow::anyhow!(e).context("Failed to get quarantine bulk test")),
    };

    if resp.status() != reqwest::StatusCode::OK {
        return Err(
            anyhow::anyhow!("{}: {}", resp.status(), status_code_help(resp.status()))
                .context("Failed to get quarantine bulk test"),
        );
    }

    resp.json::<QuarantineConfig>()
        .await
        .context("Failed to get response body as json")
}

/// Puts file to S3 using pre-signed link.
///
pub async fn put_bundle_to_s3(url: &str, bundle_path: &PathBuf) -> anyhow::Result<()> {
    let file_size = bundle_path.metadata()?.len();
    let file = tokio::fs::File::open(bundle_path).await?;
    let client = reqwest::Client::new();
    let resp = match client
        .put(url)
        .header(reqwest::header::CONTENT_TYPE, "application/octet-stream")
        .header(reqwest::header::CONTENT_LENGTH, file_size)
        .body(reqwest::Body::from(file))
        .send()
        .await
    {
        Ok(resp) => resp,
        Err(e) => {
            log::error!("Failed to upload bundle to S3. Status: {:?}", e.status());
            return Err(anyhow::anyhow!(
                "Failed to upload bundle to S3. Error: {}",
                e
            ));
        }
    };

    if !resp.status().is_success() {
        log::error!("Failed to upload bundle to S3. Code: {:?}", resp.status());
        return Err(anyhow::anyhow!(
            "Failed to upload bundle to S3. Code={}: {}",
            resp.status(),
            resp.text().await?
        ));
    }

    Ok(())
}<|MERGE_RESOLUTION|>--- conflicted
+++ resolved
@@ -53,12 +53,8 @@
     api_token: &str,
     org_slug: &str,
     repo: &Repo,
-<<<<<<< HEAD
     client_version: &str,
-) -> anyhow::Result<Option<BundleUploadLocation>> {
-=======
 ) -> anyhow::Result<CreateBundleUploadResponse> {
->>>>>>> d10aebbc
     let client = reqwest::Client::new();
     let resp = match client
         .post(format!("{}/v1/metrics/createBundleUpload", origin))
