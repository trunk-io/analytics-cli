use std::{collections::HashMap, io::BufReader};

<<<<<<< HEAD
use bundle::{
    parse_meta as parse_meta_impl, parse_meta_from_tarball as parse_meta_from_tarball_impl,
    BindingsVersionedBundle,
};
use codeowners::CodeOwners;
use context::{env, junit, meta, repo};
=======
use bundle::{parse_meta_from_tarball as parse_tarball, BindingsVersionedBundle};
use codeowners::{BindingsOwners, CodeOwners};
use context::{env, junit, repo};
>>>>>>> be04435e
use pyo3::{exceptions::PyTypeError, prelude::*};
use pyo3_stub_gen::{define_stub_info_gatherer, derive::gen_stub_pyfunction};

mod py_bytes_read;

use py_bytes_read::PyBytesReader;

define_stub_info_gatherer!(stub_info);

#[gen_stub_pyfunction]
#[pyfunction]
fn env_parse(env_vars: HashMap<String, String>) -> Option<env::parser::CIInfo> {
    let mut env_parser = env::parser::EnvParser::new();
    env_parser.parse(&env_vars);

    env_parser
        .into_ci_info_parser()
        .map(|ci_info_parser| ci_info_parser.info_ci_info())
}

#[gen_stub_pyfunction]
#[pyfunction]
fn env_validate(ci_info: env::parser::CIInfo) -> env::validator::EnvValidation {
    env::validator::validate(&ci_info)
}

#[gen_stub_pyfunction]
#[pyfunction]
fn junit_parse(xml: Vec<u8>) -> PyResult<Vec<junit::bindings::BindingsReport>> {
    let mut junit_parser = junit::parser::JunitParser::new();
    if let Err(e) = junit_parser.parse(BufReader::new(&xml[..])) {
        let collected_errors = collect_parse_errors(&junit_parser);
        if !collected_errors.is_empty() {
            return Err(PyTypeError::new_err(format!(
                "{}\n{}",
                e.to_string(),
                collected_errors
            )));
        }
        return Err(PyTypeError::new_err(e.to_string()));
    }

    let collected_errors = collect_parse_errors(&junit_parser);
    if !collected_errors.is_empty() {
        return Err(PyTypeError::new_err(collected_errors));
    }

    Ok(junit_parser
        .into_reports()
        .into_iter()
        .map(junit::bindings::BindingsReport::from)
        .collect())
}

#[gen_stub_pyfunction]
#[pyfunction]
fn junit_validate(
    report: junit::bindings::BindingsReport,
) -> junit::bindings::BindingsJunitReportValidation {
    junit::bindings::BindingsJunitReportValidation::from(junit::validator::validate(&report.into()))
}

#[gen_stub_pyfunction]
#[pyfunction]
fn junit_validation_level_to_string(
    junit_validation_level: junit::validator::JunitValidationLevel,
) -> String {
    match junit_validation_level {
        junit::validator::JunitValidationLevel::Valid => "VALID".to_string(),
        junit::validator::JunitValidationLevel::SubOptimal => "SUBOPTIMAL".to_string(),
        junit::validator::JunitValidationLevel::Invalid => "INVALID".to_string(),
    }
}

#[gen_stub_pyfunction]
#[pyfunction]
fn junit_validation_type_to_string(
    junit_validation_type: junit::validator::JunitValidationType,
) -> String {
    match junit_validation_type {
        junit::validator::JunitValidationType::Report => "Report".to_string(),
        junit::validator::JunitValidationType::TestSuite => "TestSuite".to_string(),
        junit::validator::JunitValidationType::TestCase => "TestCase".to_string(),
    }
}

#[gen_stub_pyfunction]
#[pyfunction]
fn repo_validate(bundle_repo: repo::BundleRepo) -> repo::validator::RepoValidation {
    repo::validator::validate(&bundle_repo)
}

#[gen_stub_pyfunction]
#[pyfunction]
pub fn parse_meta_from_tarball(
    py: Python<'_>,
    reader: PyObject,
) -> PyResult<BindingsVersionedBundle> {
    let py_bytes_reader = PyBytesReader::new(reader.into_bound(py))?;
    let rt = tokio::runtime::Builder::new_current_thread()
        .enable_all()
        .build()?;
    let versioned_bundle = rt
        .block_on(parse_meta_from_tarball_impl(py_bytes_reader))
        .map_err(|err| PyTypeError::new_err(err.to_string()))?;
    Ok(BindingsVersionedBundle(versioned_bundle))
}

#[gen_stub_pyfunction]
#[pyfunction]
<<<<<<< HEAD
pub fn parse_meta(meta_bytes: Vec<u8>) -> PyResult<BindingsVersionedBundle> {
    let versioned_bundle =
        parse_meta_impl(meta_bytes).map_err(|err| PyTypeError::new_err(err.to_string()))?;
    Ok(BindingsVersionedBundle(versioned_bundle))
}

#[gen_stub_pyfunction]
#[pyfunction]
fn meta_validate(
    meta_context: meta::bindings::BindingsMetaContext,
) -> meta::validator::MetaValidation {
    meta::validator::validate(&meta::bindings::BindingsMetaContext::into(meta_context))
}

#[gen_stub_pyfunction]
#[pyfunction]
fn codeowners_parse(codeowners_bytes: Vec<u8>) -> CodeOwners {
    CodeOwners::parse(codeowners_bytes)
=======
fn codeowners_parse(codeowners_bytes: Vec<u8>) -> PyResult<BindingsOwners> {
    let codeowners = CodeOwners::parse(codeowners_bytes);
    match codeowners.owners {
        Some(owners) => Ok(BindingsOwners(owners)),
        None => Err(PyTypeError::new_err("Failed to parse CODEOWNERS file")),
    }
>>>>>>> be04435e
}

#[pymodule]
fn context_py(m: &Bound<'_, PyModule>) -> PyResult<()> {
    m.add_class::<env::parser::CIInfo>()?;
    m.add_class::<env::parser::CIPlatform>()?;
    m.add_class::<env::parser::BranchClass>()?;
    m.add_class::<env::validator::EnvValidationLevel>()?;
    m.add_function(wrap_pyfunction!(env_parse, m)?)?;
    m.add_function(wrap_pyfunction!(env_validate, m)?)?;

    m.add_class::<junit::bindings::BindingsReport>()?;
    m.add_class::<junit::bindings::BindingsTestSuite>()?;
    m.add_class::<junit::bindings::BindingsTestCase>()?;
    m.add_class::<junit::bindings::BindingsTestCaseStatusStatus>()?;
    m.add_class::<junit::bindings::BindingsNonSuccessKind>()?;
    m.add_class::<junit::bindings::BindingsJunitReportValidation>()?;
    m.add_class::<junit::validator::JunitReportValidationFlatIssue>()?;
    m.add_class::<junit::validator::JunitValidationLevel>()?;
    m.add_class::<junit::validator::JunitValidationType>()?;
    m.add_function(wrap_pyfunction!(junit_parse, m)?)?;
    m.add_function(wrap_pyfunction!(junit_validate, m)?)?;
    m.add_function(wrap_pyfunction!(junit_validation_level_to_string, m)?)?;
    m.add_function(wrap_pyfunction!(junit_validation_type_to_string, m)?)?;

    m.add_class::<repo::BundleRepo>()?;
    m.add_class::<repo::RepoUrlParts>()?;
    m.add_class::<repo::validator::RepoValidationLevel>()?;
    m.add_function(wrap_pyfunction!(repo_validate, m)?)?;

<<<<<<< HEAD
    m.add_class::<meta::bindings::BindingsMetaContext>()?;
    m.add_class::<meta::validator::MetaValidation>()?;
    m.add_class::<meta::validator::MetaValidationLevel>()?;
    m.add_function(wrap_pyfunction!(parse_meta_from_tarball, m)?)?;
    m.add_function(wrap_pyfunction!(parse_meta, m)?)?;
    m.add_function(wrap_pyfunction!(meta_validate, m)?)?;

    m.add_class::<codeowners::CodeOwners>()?;
=======
    m.add_class::<codeowners::BindingsOwners>()?;
>>>>>>> be04435e
    m.add_function(wrap_pyfunction!(codeowners_parse, m)?)?;

    Ok(())
}

fn collect_parse_errors(parser: &junit::parser::JunitParser) -> String {
    parser
        .errors()
        .into_iter()
        .map(|e| e.to_string())
        .collect::<Vec<String>>()
        .join("\n")
}<|MERGE_RESOLUTION|>--- conflicted
+++ resolved
@@ -1,17 +1,11 @@
 use std::{collections::HashMap, io::BufReader};
 
-<<<<<<< HEAD
 use bundle::{
     parse_meta as parse_meta_impl, parse_meta_from_tarball as parse_meta_from_tarball_impl,
     BindingsVersionedBundle,
 };
-use codeowners::CodeOwners;
+use codeowners::{BindingsOwners, CodeOwners};
 use context::{env, junit, meta, repo};
-=======
-use bundle::{parse_meta_from_tarball as parse_tarball, BindingsVersionedBundle};
-use codeowners::{BindingsOwners, CodeOwners};
-use context::{env, junit, repo};
->>>>>>> be04435e
 use pyo3::{exceptions::PyTypeError, prelude::*};
 use pyo3_stub_gen::{define_stub_info_gatherer, derive::gen_stub_pyfunction};
 
@@ -122,7 +116,6 @@
 
 #[gen_stub_pyfunction]
 #[pyfunction]
-<<<<<<< HEAD
 pub fn parse_meta(meta_bytes: Vec<u8>) -> PyResult<BindingsVersionedBundle> {
     let versioned_bundle =
         parse_meta_impl(meta_bytes).map_err(|err| PyTypeError::new_err(err.to_string()))?;
@@ -139,16 +132,12 @@
 
 #[gen_stub_pyfunction]
 #[pyfunction]
-fn codeowners_parse(codeowners_bytes: Vec<u8>) -> CodeOwners {
-    CodeOwners::parse(codeowners_bytes)
-=======
 fn codeowners_parse(codeowners_bytes: Vec<u8>) -> PyResult<BindingsOwners> {
     let codeowners = CodeOwners::parse(codeowners_bytes);
     match codeowners.owners {
         Some(owners) => Ok(BindingsOwners(owners)),
         None => Err(PyTypeError::new_err("Failed to parse CODEOWNERS file")),
     }
->>>>>>> be04435e
 }
 
 #[pymodule]
@@ -179,7 +168,6 @@
     m.add_class::<repo::validator::RepoValidationLevel>()?;
     m.add_function(wrap_pyfunction!(repo_validate, m)?)?;
 
-<<<<<<< HEAD
     m.add_class::<meta::bindings::BindingsMetaContext>()?;
     m.add_class::<meta::validator::MetaValidation>()?;
     m.add_class::<meta::validator::MetaValidationLevel>()?;
@@ -187,10 +175,7 @@
     m.add_function(wrap_pyfunction!(parse_meta, m)?)?;
     m.add_function(wrap_pyfunction!(meta_validate, m)?)?;
 
-    m.add_class::<codeowners::CodeOwners>()?;
-=======
     m.add_class::<codeowners::BindingsOwners>()?;
->>>>>>> be04435e
     m.add_function(wrap_pyfunction!(codeowners_parse, m)?)?;
 
     Ok(())
