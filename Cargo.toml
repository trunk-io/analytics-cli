--- conflicted
+++ resolved
@@ -1,64 +1,6 @@
-<<<<<<< HEAD
 [workspace]
 members = ["cli", "codeowners"]
 resolver = "2"
-=======
-[package]
-name = "trunk-analytics-cli"
-edition = "2021"
-version = "0.0.0"
-
-[[bin]]
-name = "trunk-analytics-cli"
-path = "src/main.rs"
-
-[lib]
-name = "trunk_analytics_cli"
-path = "src/lib.rs"
-
-[dependencies]
-anyhow = "1.0.44"
-chrono = { version = "0.4.33", default-features = false, features = ["clock"] }
-clap = { version = "4.4.18", features = ["derive", "env"] }
-env_logger = { version = "0.11.0", default-features = false }
-log = "0.4.14"
-exitcode = "1.1.1"
-tokio = { version = "*", default-features = false, features = [
-  "rt-multi-thread",
-  "macros",
-] }
-tempfile = "3.2.0"
-tokio-retry = { version = "0.3", default-features = false }
-gix = { version = "0.63.0", default-features = false, features = [] }
-glob = "0.3.0"
-regex = { version = "1.10.3", default-features = false, features = ["std"] }
-reqwest = { version = "0.12.5", default-features = false, features = [
-  "rustls-tls-native-roots",
-  "stream",
-  "json",
-] }
-serde = { version = "1.0.130", default-features = false, features = ["derive"] }
-serde_json = "1.0.68"
-zstd = { version = "0.13.0", default-features = false }
-tar = { version = "0.4.30", default-features = false }
-junit-parser = "1.1.0"
-codeowners = "0.1.3"
-sentry = { version = "0.34.0", features = ["debug-images"] }
-openssl = { version = "0.10.66", features = ["vendored"] }
-
-[dev-dependencies]
-git2 = "0.19.0" # Used for creating test repos with libgit2
-
-[build-dependencies]
-vergen = { version = "8.3.1", features = [
-  "build",
-  "cargo",
-  "git",
-  "gitcl",
-  "rustc",
-  "si",
-] }
->>>>>>> 943e5eee
 
 [profile.release]
 strip = true
