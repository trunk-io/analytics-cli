--- conflicted
+++ resolved
@@ -31,18 +31,8 @@
 }
 
 #[wasm_bindgen]
-<<<<<<< HEAD
-pub fn parse_branch_class(value: &str, pr_number: Option<usize>) -> env::parser::BranchClass {
-    env::parser::BranchClass::from((value, pr_number))
-=======
-pub fn parse_branch_class(
-    value: &str,
-    pr_number: Option<usize>,
-    gitlab_merge_request_event_type: Option<env::parser::GitLabMergeRequestEventType>,
-) -> Result<env::parser::BranchClass, JsError> {
-    env::parser::BranchClass::try_from((value, pr_number, gitlab_merge_request_event_type))
-        .map_err(|e| JsError::new(&e.to_string()))
->>>>>>> 56faaad6
+pub fn parse_branch_class(value: &str, pr_number: Option<usize>, gitlab_merge_request_event_type: Option<env::parser::GitLabMergeRequestEventType>) -> env::parser::BranchClass {
+    env::parser::BranchClass::from((value, pr_number, gitlab_merge_request_event_type))
 }
 
 #[wasm_bindgen]
