use std::{collections::HashMap, io::BufReader};

use bundle::{
    parse_internal_bin_from_tarball as parse_internal_bin,
    parse_meta_from_tarball as parse_tarball, FileSetTestRunnerReport, VersionedBundle,
};
use context::{
    env, junit,
    repo::{self, BundleRepo},
};
use futures::{future::Either, io::BufReader as BufReaderAsync, stream::TryStreamExt};
use js_sys::Uint8Array;
use prost::Message;
use wasm_bindgen::prelude::*;
use wasm_streams::{readable::sys, readable::ReadableStream};

#[wasm_bindgen]
pub fn bin_parse(bin: Vec<u8>) -> Result<Vec<junit::bindings::BindingsReport>, JsError> {
    let test_result = proto::test_context::test_run::TestResult::decode(bin.as_slice())
        .map_err(|err| JsError::new(&err.to_string()))?;
    Ok(vec![junit::bindings::BindingsReport::from(test_result)])
}

#[wasm_bindgen]
pub fn env_parse(
    env_vars: js_sys::Object,
    stable_branches: Vec<String>,
) -> Option<env::parser::CIInfo> {
    let env_vars: HashMap<String, String> = js_sys::Object::entries(&env_vars)
        .iter()
        .filter_map(|entry| {
            let key_value_tuple = js_sys::Array::from(&entry);
            let key = key_value_tuple.get(0);
            let value = key_value_tuple.get(1);
            if let (Some(k), Some(v)) = (key.as_string(), value.as_string()) {
                Some((k, v))
            } else {
                None
            }
        })
        .collect();

    let stable_branches_ref: &[&str] = &stable_branches
        .iter()
        .map(String::as_str)
        .collect::<Vec<&str>>();

    let mut env_parser = env::parser::EnvParser::new();
    env_parser.parse(&env_vars, stable_branches_ref);

    env_parser
        .into_ci_info_parser()
        .map(|ci_info_parser| ci_info_parser.info_ci_info())
}

#[wasm_bindgen]
pub fn parse_branch_class(
    value: &str,
    stable_branches: Vec<String>,
    pr_number: Option<usize>,
    gitlab_merge_request_event_type: Option<env::parser::GitLabMergeRequestEventType>,
) -> env::parser::BranchClass {
    let stable_branches_ref: &[&str] = &stable_branches
        .iter()
        .map(String::as_str)
        .collect::<Vec<&str>>();

    env::parser::BranchClass::from((
        value,
        pr_number,
        gitlab_merge_request_event_type,
        stable_branches_ref,
    ))
}

#[wasm_bindgen]
pub fn env_validate(ci_info: &env::parser::CIInfo) -> env::validator::EnvValidation {
    env::validator::validate(ci_info)
}

#[wasm_bindgen]
pub fn junit_parse(xml: Vec<u8>) -> Result<junit::bindings::BindingsParseResult, JsError> {
    let mut junit_parser = junit::parser::JunitParser::new();
    junit_parser
        .parse(BufReader::new(&xml[..]))
        .map_err(|e| JsError::new(&e.to_string()))?;

    let issues_flat = junit_parser.issues_flat();
    let mut parsed_reports = junit_parser.into_reports();

    let report = if let (1, Some(parsed_report)) = (parsed_reports.len(), parsed_reports.pop()) {
        Some(junit::bindings::BindingsReport::from(parsed_report))
    } else {
        None
    };

    Ok(junit::bindings::BindingsParseResult {
        report,
        issues: issues_flat,
    })
}

#[wasm_bindgen]
pub fn junit_validate(
    report: &junit::bindings::BindingsReport,
    test_runner_report: Option<FileSetTestRunnerReport>,
) -> junit::bindings::BindingsJunitReportValidation {
    junit::bindings::BindingsJunitReportValidation::from(junit::validator::validate(
        &report.clone().into(),
<<<<<<< HEAD
        &BundleRepo::default(),
=======
        test_runner_report.map(junit::junit_path::TestRunnerReport::from),
>>>>>>> cf0814c3
    ))
}

#[wasm_bindgen]
pub fn repo_validate(bundle_repo: repo::BundleRepo) -> repo::validator::RepoValidation {
    repo::validator::validate(&bundle_repo)
}

#[wasm_bindgen()]
pub async fn parse_meta_from_tarball(
    input: sys::ReadableStream,
) -> Result<VersionedBundle, JsError> {
    let readable_stream = ReadableStream::from_raw(input);

    // Many platforms do not support readable byte streams
    // https://github.com/MattiasBuelens/wasm-streams/issues/19#issuecomment-1447294077
    let async_read = match readable_stream.try_into_async_read() {
        Ok(async_read) => Either::Left(async_read),
        Err((_err, body)) => Either::Right(
            body.into_stream()
                .map_ok(|js_value| js_value.dyn_into::<Uint8Array>().unwrap_throw().to_vec())
                .map_err(|_js_error| {
                    std::io::Error::new(std::io::ErrorKind::Other, "failed to read")
                })
                .into_async_read(),
        ),
    };

    let buf_reader = BufReaderAsync::new(async_read);

    parse_tarball(buf_reader)
        .await
        .map_err(|err| JsError::new(&err.to_string()))
}

#[wasm_bindgen()]
pub async fn parse_internal_bin_from_tarball(
    input: sys::ReadableStream,
) -> Result<Vec<junit::bindings::BindingsReport>, JsError> {
    let readable_stream = ReadableStream::from_raw(input);

    // Many platforms do not support readable byte streams
    // https://github.com/MattiasBuelens/wasm-streams/issues/19#issuecomment-1447294077
    let async_read = match readable_stream.try_into_async_read() {
        Ok(async_read) => Either::Left(async_read),
        Err((_err, body)) => Either::Right(
            body.into_stream()
                .map_ok(|js_value| js_value.dyn_into::<Uint8Array>().unwrap_throw().to_vec())
                .map_err(|_js_error| {
                    std::io::Error::new(std::io::ErrorKind::Other, "failed to read")
                })
                .into_async_read(),
        ),
    };

    let buf_reader = BufReaderAsync::new(async_read);
    let test_result = parse_internal_bin(buf_reader)
        .await
        .map_err(|err| JsError::new(&err.to_string()))?;

    Ok(vec![junit::bindings::BindingsReport::from(test_result)])
}<|MERGE_RESOLUTION|>--- conflicted
+++ resolved
@@ -107,11 +107,8 @@
 ) -> junit::bindings::BindingsJunitReportValidation {
     junit::bindings::BindingsJunitReportValidation::from(junit::validator::validate(
         &report.clone().into(),
-<<<<<<< HEAD
+        test_runner_report.map(junit::junit_path::TestRunnerReport::from),
         &BundleRepo::default(),
-=======
-        test_runner_report.map(junit::junit_path::TestRunnerReport::from),
->>>>>>> cf0814c3
     ))
 }
 
