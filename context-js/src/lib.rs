use std::{collections::HashMap, io::BufReader};

use bundle::{
    parse_internal_bin_and_meta_from_tarball as parse_internal_bin_and_meta,
    parse_internal_bin_from_tarball as parse_internal_bin,
    parse_meta_from_tarball as parse_tarball_meta, FileSetTestRunnerReport, VersionedBundle,
    VersionedBundleWithBindingsReport,
};
<<<<<<< HEAD
use context::{
    env, junit,
    repo::{self, BundleRepo},
};
=======
use context::{env, junit, meta::id::gen_info_id as gen_info_id_impl, repo};
>>>>>>> 9b922909
use futures::{future::Either, io::BufReader as BufReaderAsync, stream::TryStreamExt};
use js_sys::Uint8Array;
use prost::Message;
use wasm_bindgen::prelude::*;
use wasm_streams::{readable::sys, readable::ReadableStream};

#[wasm_bindgen]
pub fn bin_parse(bin: Vec<u8>) -> Result<Vec<junit::bindings::BindingsReport>, JsError> {
    let test_result = proto::test_context::test_run::TestResult::decode(bin.as_slice())
        .map_err(|err| JsError::new(&err.to_string()))?;
    Ok(vec![junit::bindings::BindingsReport::from(test_result)])
}

#[wasm_bindgen]
pub fn env_parse(
    env_vars: js_sys::Object,
    stable_branches: Vec<String>,
) -> Option<env::parser::CIInfo> {
    let env_vars: HashMap<String, String> = js_sys::Object::entries(&env_vars)
        .iter()
        .filter_map(|entry| {
            let key_value_tuple = js_sys::Array::from(&entry);
            let key = key_value_tuple.get(0);
            let value = key_value_tuple.get(1);
            if let (Some(k), Some(v)) = (key.as_string(), value.as_string()) {
                Some((k, v))
            } else {
                None
            }
        })
        .collect();

    let stable_branches_ref: &[&str] = &stable_branches
        .iter()
        .map(String::as_str)
        .collect::<Vec<&str>>();

    let mut env_parser = env::parser::EnvParser::new();
    env_parser.parse(&env_vars, stable_branches_ref);

    env_parser
        .into_ci_info_parser()
        .map(|ci_info_parser| ci_info_parser.info_ci_info())
}

#[wasm_bindgen]
pub fn parse_branch_class(
    value: &str,
    stable_branches: Vec<String>,
    pr_number: Option<usize>,
    gitlab_merge_request_event_type: Option<env::parser::GitLabMergeRequestEventType>,
) -> env::parser::BranchClass {
    let stable_branches_ref: &[&str] = &stable_branches
        .iter()
        .map(String::as_str)
        .collect::<Vec<&str>>();

    env::parser::BranchClass::from((
        value,
        pr_number,
        gitlab_merge_request_event_type,
        stable_branches_ref,
    ))
}

#[wasm_bindgen]
pub fn env_validate(ci_info: &env::parser::CIInfo) -> env::validator::EnvValidation {
    env::validator::validate(ci_info)
}

#[wasm_bindgen]
pub fn junit_parse(xml: Vec<u8>) -> Result<junit::bindings::BindingsParseResult, JsError> {
    let mut junit_parser = junit::parser::JunitParser::new();
    junit_parser
        .parse(BufReader::new(&xml[..]))
        .map_err(|e| JsError::new(&e.to_string()))?;

    let issues_flat = junit_parser.issues_flat();
    let mut parsed_reports = junit_parser.into_reports();

    let report = if let (1, Some(parsed_report)) = (parsed_reports.len(), parsed_reports.pop()) {
        Some(junit::bindings::BindingsReport::from(parsed_report))
    } else {
        None
    };

    Ok(junit::bindings::BindingsParseResult {
        report,
        issues: issues_flat,
    })
}

#[wasm_bindgen]
pub fn junit_validate(
    report: &junit::bindings::BindingsReport,
    test_runner_report: Option<FileSetTestRunnerReport>,
) -> junit::bindings::BindingsJunitReportValidation {
    junit::bindings::BindingsJunitReportValidation::from(junit::validator::validate(
        &report.clone().into(),
        test_runner_report.map(junit::junit_path::TestRunnerReport::from),
        &BundleRepo::default(),
    ))
}

#[wasm_bindgen]
pub fn repo_validate(bundle_repo: repo::BundleRepo) -> repo::validator::RepoValidation {
    repo::validator::validate(&bundle_repo)
}

async fn get_buf_reader_from_stream(
    input: sys::ReadableStream,
) -> BufReaderAsync<impl futures::io::AsyncRead> {
    let readable_stream = ReadableStream::from_raw(input);

    // Many platforms do not support readable byte streams
    // https://github.com/MattiasBuelens/wasm-streams/issues/19#issuecomment-1447294077
    let async_read = match readable_stream.try_into_async_read() {
        Ok(async_read) => Either::Left(async_read),
        Err((_err, body)) => Either::Right(
            body.into_stream()
                .map_ok(|js_value| js_value.dyn_into::<Uint8Array>().unwrap_throw().to_vec())
                .map_err(|_js_error| {
                    std::io::Error::new(std::io::ErrorKind::Other, "failed to read")
                })
                .into_async_read(),
        ),
    };

    BufReaderAsync::new(async_read)
}

#[wasm_bindgen()]
pub async fn parse_meta_from_tarball(
    input: sys::ReadableStream,
) -> Result<VersionedBundle, JsError> {
    let buf_reader = get_buf_reader_from_stream(input).await;

    parse_tarball_meta(buf_reader)
        .await
        .map_err(|err| JsError::new(&err.to_string()))
}

#[wasm_bindgen()]
pub async fn parse_internal_bin_from_tarball(
    input: sys::ReadableStream,
) -> Result<Vec<junit::bindings::BindingsReport>, JsError> {
    let buf_reader = get_buf_reader_from_stream(input).await;
    let test_result = parse_internal_bin(buf_reader)
        .await
        .map_err(|err| JsError::new(&err.to_string()))?;

    Ok(vec![junit::bindings::BindingsReport::from(test_result)])
}

#[wasm_bindgen()]
pub async fn parse_internal_bin_and_meta_from_tarball(
    input: sys::ReadableStream,
) -> Result<VersionedBundleWithBindingsReport, JsError> {
    let buf_reader = get_buf_reader_from_stream(input).await;

    let (test_result, versioned_bundle) = parse_internal_bin_and_meta(buf_reader)
        .await
        .map_err(|err| JsError::new(&err.to_string()))?;

    Ok(VersionedBundleWithBindingsReport {
        bindings_report: vec![junit::bindings::BindingsReport::from(test_result)],
        versioned_bundle,
    })
}

#[wasm_bindgen]
// trunk-ignore(clippy/too_many_arguments)
pub fn gen_info_id(
    org_url_slug: String,
    repo_full_name: String,
    file: Option<String>,
    classname: Option<String>,
    parent_fact_path: Option<String>,
    name: Option<String>,
    info_id: Option<String>,
    variant: String,
) -> String {
    gen_info_id_impl(
        &org_url_slug,
        &repo_full_name,
        file.as_deref(),
        classname.as_deref(),
        parent_fact_path.as_deref(),
        name.as_deref(),
        info_id.as_deref(),
        &variant,
    )
}<|MERGE_RESOLUTION|>--- conflicted
+++ resolved
@@ -6,14 +6,7 @@
     parse_meta_from_tarball as parse_tarball_meta, FileSetTestRunnerReport, VersionedBundle,
     VersionedBundleWithBindingsReport,
 };
-<<<<<<< HEAD
-use context::{
-    env, junit,
-    repo::{self, BundleRepo},
-};
-=======
 use context::{env, junit, meta::id::gen_info_id as gen_info_id_impl, repo};
->>>>>>> 9b922909
 use futures::{future::Either, io::BufReader as BufReaderAsync, stream::TryStreamExt};
 use js_sys::Uint8Array;
 use prost::Message;
@@ -114,7 +107,7 @@
     junit::bindings::BindingsJunitReportValidation::from(junit::validator::validate(
         &report.clone().into(),
         test_runner_report.map(junit::junit_path::TestRunnerReport::from),
-        &BundleRepo::default(),
+        &repo::BundleRepo::default(),
     ))
 }
 
