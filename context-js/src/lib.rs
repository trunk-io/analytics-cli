--- conflicted
+++ resolved
@@ -1,18 +1,10 @@
 use std::{collections::HashMap, io::BufReader};
 
-<<<<<<< HEAD
-use bundle::{parse_meta_from_tarball as parse_tarball, VersionedBundle};
-use context::{
-    env, junit,
-    repo::{self, BundleRepo},
-};
-=======
 use bundle::{
     parse_internal_bin_from_tarball as parse_internal_bin,
     parse_meta_from_tarball as parse_tarball, VersionedBundle,
 };
-use context::{env, junit, repo};
->>>>>>> 255065a3
+use context::{env, junit, repo::{self, BundleRepo}};
 use futures::{future::Either, io::BufReader as BufReaderAsync, stream::TryStreamExt};
 use js_sys::Uint8Array;
 use prost::Message;
