--- conflicted
+++ resolved
@@ -105,30 +105,17 @@
             let mut meta_bytes = Vec::new();
             owned_first_entry.read_to_end(&mut meta_bytes).await?;
 
-<<<<<<< HEAD
             return parse_meta(meta_bytes);
-=======
-            if let Ok(message) = serde_json::from_slice(&meta_bytes) {
-                return Ok(VersionedBundle::V0_6_3(message));
-            }
-
-            if let Ok(message) = serde_json::from_slice(&meta_bytes) {
-                return Ok(VersionedBundle::V0_6_2(message));
-            }
-
-            if let Ok(message) = serde_json::from_slice(&meta_bytes) {
-                return Ok(VersionedBundle::V0_5_34(message));
-            }
-
-            let base_bundle = serde_json::from_slice(&meta_bytes)?;
-            return Ok(VersionedBundle::V0_5_29(base_bundle));
->>>>>>> be04435e
         }
     }
     Err(anyhow::anyhow!("No meta.json file found in the tarball"))
 }
 
 pub fn parse_meta(meta_bytes: Vec<u8>) -> anyhow::Result<VersionedBundle> {
+    if let Ok(message) = serde_json::from_slice(&meta_bytes) {
+        return Ok(VersionedBundle::V0_6_3(message));
+    }
+    
     if let Ok(message) = serde_json::from_slice(&meta_bytes) {
         return Ok(VersionedBundle::V0_6_2(message));
     }
