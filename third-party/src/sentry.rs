<<<<<<< HEAD
use sentry::IntoDsn;

pub const SENTRY_DNS: &str =
=======
pub const SENTRY_DSN: &str =
>>>>>>> 83207e35
    "https://4814eaf1df0e8a1e3303bb7e2f89095a@o681886.ingest.us.sentry.io/4507772986982400";

pub fn init(options: Option<sentry::ClientOptions>) -> sentry::ClientInitGuard {
    let mut opts;
    if options.is_none() {
        opts = sentry::ClientOptions::default();
        opts.release = sentry::release_name!();
        #[cfg(feature = "force-sentry-env-dev")]
        {
            opts.environment = Some("development".into());
        }
    } else {
        opts = options.unwrap_or_default();
    }

<<<<<<< HEAD
    opts.dsn = match SENTRY_DNS.into_dsn() {
        Ok(dsn) => dsn,
        Err(_) => {
            // Logging is not set up at this point, but this is a pure code error
            // that can only be caused by bad formatting of the dsn const.
            None
        }
    };

    sentry::init(opts)
=======
    sentry::init((SENTRY_DSN, opts))
>>>>>>> 83207e35
}

pub fn logger(mut builder: env_logger::Builder, log_level: log::LevelFilter) -> anyhow::Result<()> {
    let logger = sentry_log::SentryLogger::with_dest(builder.build());
    log::set_boxed_logger(Box::new(logger))?;
    log::set_max_level(log_level);
    Ok(())
}<|MERGE_RESOLUTION|>--- conflicted
+++ resolved
@@ -1,10 +1,6 @@
-<<<<<<< HEAD
 use sentry::IntoDsn;
 
-pub const SENTRY_DNS: &str =
-=======
 pub const SENTRY_DSN: &str =
->>>>>>> 83207e35
     "https://4814eaf1df0e8a1e3303bb7e2f89095a@o681886.ingest.us.sentry.io/4507772986982400";
 
 pub fn init(options: Option<sentry::ClientOptions>) -> sentry::ClientInitGuard {
@@ -20,8 +16,7 @@
         opts = options.unwrap_or_default();
     }
 
-<<<<<<< HEAD
-    opts.dsn = match SENTRY_DNS.into_dsn() {
+    opts.dsn = match SENTRY_DSN.into_dsn() {
         Ok(dsn) => dsn,
         Err(_) => {
             // Logging is not set up at this point, but this is a pure code error
@@ -31,9 +26,6 @@
     };
 
     sentry::init(opts)
-=======
-    sentry::init((SENTRY_DSN, opts))
->>>>>>> 83207e35
 }
 
 pub fn logger(mut builder: env_logger::Builder, log_level: log::LevelFilter) -> anyhow::Result<()> {
