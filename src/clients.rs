use std::path::PathBuf;

use anyhow::Context;

use crate::types::{BundleUploadLocation, CreateBundleUploadRequest, Repo};

pub const TRUNK_API_TIMEOUT: std::time::Duration = std::time::Duration::from_secs(30);
pub const TRUNK_API_TOKEN_HEADER: &str = "x-api-token";

fn handle_upload_bundle_error_logs(status: Option<reqwest::StatusCode>) {
    log::error!("Failed to create bundle upload. Status: {:?}", status);
    if status == Some(reqwest::StatusCode::UNAUTHORIZED) {
        log::error!("Your Trunk token may be incorrect - find it on the Trunk app (Settings -> Manage Organization -> Organization API Token -> View).");
    } else if status == Some(reqwest::StatusCode::NOT_FOUND) {
        log::error!("Your Trunk organization URL slug may be incorrect - find it on the Trunk app (Settings -> Manage Organization -> Organization Slug).");
    }
}

pub async fn get_bundle_upload_location(
    api_address: &str,
    api_token: &str,
    org_slug: &str,
    repo: &Repo,
) -> anyhow::Result<BundleUploadLocation> {
    let client = reqwest::Client::new();
    let resp = match client
        .post(api_address)
        .timeout(TRUNK_API_TIMEOUT)
        .header(reqwest::header::CONTENT_TYPE, "application/json")
        .header(TRUNK_API_TOKEN_HEADER, api_token)
        .json(&CreateBundleUploadRequest {
            org_url_slug: org_slug.to_owned(),
            repo: repo.clone(),
        })
        .send()
        .await
    {
        Ok(resp) => resp,
        Err(e) => {
<<<<<<< HEAD
            handle_upload_bundle_error_logs(e.status());
=======
            log::error!("Failed to create bundle upload. Status: {:?}", e.status());
            match e.status() {
                Some(reqwest::StatusCode::UNAUTHORIZED) => log::error!(
                    "Your Trunk token may be incorrect - \
                     find it on the Trunk app (Settings -> \
                     Manage Organization -> Organization \
                     API Token -> View)."
                ),
                Some(reqwest::StatusCode::NOT_FOUND) => log::error!(
                    "Your Trunk organization URL \
                     slug may be incorrect - find \
                     it on the Trunk app (Settings \
                     -> Manage Organization -> \
                     Organization Slug)."
                ),
                _ => (),
            }
>>>>>>> d5009c31
            return Err(anyhow::anyhow!(e).context("Failed to create bundle upload"));
        }
    };

    if resp.status() != reqwest::StatusCode::OK {
        handle_upload_bundle_error_logs(Some(resp.status()));
        return Err(anyhow::anyhow!(resp.status()).context("Failed to create bundle upload"));
    }

    resp.json::<BundleUploadLocation>()
        .await
        .context("Failed to get repsonse body as json")
}

/// Puts file to S3 using pre-signed link.
///
pub async fn put_bundle_to_s3(url: &str, bundle_path: &PathBuf) -> anyhow::Result<()> {
    let file_size = bundle_path.metadata()?.len();
    let file = tokio::fs::File::open(bundle_path).await?;
    let client = reqwest::Client::new();
    let resp = match client
        .put(url)
        .header(reqwest::header::CONTENT_TYPE, "application/octet-stream")
        .header(reqwest::header::CONTENT_LENGTH, file_size)
        .body(reqwest::Body::from(file))
        .send()
        .await
    {
        Ok(resp) => resp,
        Err(e) => {
            log::error!("Failed to upload bundle to S3. Status: {:?}", e.status());
            return Err(anyhow::anyhow!(
                "Failed to upload bundle to S3. Error: {}",
                e
            ));
        }
    };

    if !resp.status().is_success() {
        log::error!("Failed to upload bundle to S3. Code: {:?}", resp.status());
        return Err(anyhow::anyhow!(
            "Failed to upload bundle to S3. Code={}: {}",
            resp.status(),
            resp.text().await?
        ));
    }

    Ok(())
}<|MERGE_RESOLUTION|>--- conflicted
+++ resolved
@@ -37,9 +37,7 @@
     {
         Ok(resp) => resp,
         Err(e) => {
-<<<<<<< HEAD
             handle_upload_bundle_error_logs(e.status());
-=======
             log::error!("Failed to create bundle upload. Status: {:?}", e.status());
             match e.status() {
                 Some(reqwest::StatusCode::UNAUTHORIZED) => log::error!(
@@ -57,7 +55,6 @@
                 ),
                 _ => (),
             }
->>>>>>> d5009c31
             return Err(anyhow::anyhow!(e).context("Failed to create bundle upload"));
         }
     };
