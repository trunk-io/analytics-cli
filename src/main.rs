use std::io::Write;
use std::time::{SystemTime, UNIX_EPOCH};

use clap::{Args, Parser, Subcommand};
use tokio_retry::strategy::ExponentialBackoff;
use tokio_retry::Retry;
use trunk_analytics_cli::bundler::BundlerUtil;
use trunk_analytics_cli::clients::get_quarantine_bulk_test_status;
use trunk_analytics_cli::constants::{EXIT_FAILURE, EXIT_SUCCESS, TRUNK_API_ADDRESS_ENV};
use trunk_analytics_cli::runner::run_test_command;
use trunk_analytics_cli::scanner::{BundleRepo, EnvScanner, FileSet, FileSetCounter};
use trunk_analytics_cli::types::{BundleMeta, QuarantineBulkTestStatus, RunResult, META_VERSION};
use trunk_analytics_cli::utils::{from_non_empty_or_default, parse_custom_tags};

#[derive(Debug, Parser)]
#[command(
    version = std::env!("CARGO_PKG_VERSION"),
    name = "trunk-analytics-cli",
    about = "Trunk Analytics CLI"
)]
struct Cli {
    #[command(subcommand)]
    pub command: Commands,
}

#[derive(Args, Clone, Debug)]
struct UploadArgs {
    #[arg(
        long,
        required = true,
        value_delimiter = ',',
        help = "Comma-separated list of glob paths to junit files."
    )]
    junit_paths: Vec<String>,
    #[arg(long, help = "Organization url slug.")]
    org_url_slug: String,
    #[arg(
        long,
        required = true,
        env = "TRUNK_API_TOKEN",
        help = "Organization token. Defaults to TRUNK_API_TOKEN env var."
    )]
    token: String,
    #[arg(long, help = "Path to repository root. Defaults to current directory.")]
    repo_root: Option<String>,
    #[arg(long, help = "Value to override URL of repository.")]
    repo_url: Option<String>,
    #[arg(long, help = "Value to override SHA of repository head.")]
    repo_head_sha: Option<String>,
    #[arg(long, help = "Value to override branch of repository head.")]
    repo_head_branch: Option<String>,
    #[arg(long, help = "Value to override commit epoch of repository head.")]
    repo_head_commit_epoch: Option<String>,
    #[arg(
        long,
        value_delimiter = ',',
        help = "Comma separated list of custom tag=value pairs."
    )]
    tags: Vec<String>,
    #[arg(long, help = "Print files which will be uploaded to stdout.")]
    print_files: bool,
    #[arg(long, help = "Run metrics CLI without uploading to API.")]
    dry_run: bool,
}

#[derive(Args, Clone, Debug)]
struct TestArgs {
    #[command(flatten)]
    upload_args: UploadArgs,
    #[arg(
        required = true,
        allow_hyphen_values = true,
        trailing_var_arg = true,
        help = "Test command to invoke."
    )]
    command: Vec<String>,
}

#[derive(Debug, Subcommand)]
enum Commands {
    Upload(UploadArgs),
    Test(TestArgs),
}

const DEFAULT_ORIGIN: &str = "https://api.trunk.io";
// Tokio-retry uses base ^ retry * factor formula.
// This will give us 8ms, 64ms, 512ms, 4096ms, 32768ms
const RETRY_BASE_MS: u64 = 8;
const RETRY_FACTOR: u64 = 1;
const RETRY_COUNT: usize = 3;

#[tokio::main]
async fn main() -> anyhow::Result<()> {
    setup_logger()?;
    let cli = Cli::parse();
    match run(cli).await {
        Ok(exit_code) => std::process::exit(exit_code),
        Err(e) => {
            log::error!("Error: {:?}", e);
            std::process::exit(exitcode::SOFTWARE);
        }
    }
}

async fn run_upload(upload_args: UploadArgs, test_command: Option<String>) -> anyhow::Result<i32> {
    let UploadArgs {
        junit_paths,
        org_url_slug,
        token,
        repo_root,
        repo_url,
        repo_head_sha,
        repo_head_branch,
        repo_head_commit_epoch,
        tags,
        print_files,
        dry_run,
    } = upload_args;

    let repo = BundleRepo::try_read_from_root(
        repo_root,
        repo_url,
        repo_head_sha,
        repo_head_branch,
        repo_head_commit_epoch,
    )?;

    if junit_paths.is_empty() {
        return Err(anyhow::anyhow!("No junit paths provided."));
    }

    let api_address = from_non_empty_or_default(
        std::env::var(TRUNK_API_ADDRESS_ENV).ok(),
        DEFAULT_ORIGIN.to_string(),
        |s| s,
    );
    let exit_code: i32 = EXIT_SUCCESS;

    log::info!(
        "Starting trunk-analytics-cli {} (git={}) rustc={}",
        env!("CARGO_PKG_VERSION"),
        env!("VERGEN_GIT_SHA"),
        env!("VERGEN_RUSTC_SEMVER")
    );

    if token.trim().is_empty() {
        return Err(anyhow::anyhow!("Trunk API token is required."));
    }

    let tags = parse_custom_tags(&tags)?;

    let mut file_counter = FileSetCounter::default();
    let mut file_sets = junit_paths
        .iter()
        .map(|path| FileSet::scan_from_glob(&repo.repo_root, path.to_string(), &mut file_counter))
        .collect::<anyhow::Result<Vec<FileSet>>>()?;

    // Handle case when junit paths are not globs.
    if file_counter.get_count() == 0 {
        file_sets = junit_paths
            .iter()
            .map(|path| {
                let mut path = path.clone();
                if !path.ends_with("/") {
                    path.push_str("/");
                }
                path.push_str("**/*.xml");
                FileSet::scan_from_glob(&repo.repo_root, path.to_string(), &mut file_counter)
            })
            .collect::<anyhow::Result<Vec<FileSet>>>()?;
    }

    let envs = EnvScanner::scan_env();
    let meta = BundleMeta {
        version: META_VERSION.to_string(),
        cli_version: format!(
            "cargo={} git={} rustc={}",
            env!("CARGO_PKG_VERSION"),
            env!("VERGEN_GIT_SHA"),
            env!("VERGEN_RUSTC_SEMVER")
        ),
        org: org_url_slug.clone(),
        repo: repo.clone(),
        tags,
        file_sets,
        envs,
        upload_time_epoch: SystemTime::now().duration_since(UNIX_EPOCH)?.as_secs(),
        test_command,
    };

    log::info!("Total files pack and upload: {}", file_counter.get_count());
    if file_counter.get_count() == 0 {
        log::warn!(
            "No JUnit files found to pack and upload using globs: {:?}",
            junit_paths
        );
    }

    if print_files {
        println!("Files to upload:");
        for file_set in &meta.file_sets {
            println!(
                "  File set ({:?}): {}",
                file_set.file_set_type, file_set.glob
            );
            for file in &file_set.files {
                println!("    {}", file.original_path);
            }
        }
    }

    let bundle_temp_dir = tempfile::tempdir()?;
    let bundle_time_file = bundle_temp_dir.path().join("bundle.tar.zstd");
    let bundler = BundlerUtil::new(meta);
    bundler.make_tarball(&bundle_time_file)?;
    log::info!("Flushed temporary tarball to {:?}", bundle_time_file);

    let upload = Retry::spawn(default_delay(), || {
        trunk_analytics_cli::clients::get_bundle_upload_location(
            &api_address,
            &token,
            &org_url_slug,
            &repo.repo,
        )
    })
    .await?;

    if dry_run {
        log::info!("Dry run, skipping upload.");
        return Ok(exit_code);
    }

    Retry::spawn(default_delay(), || {
        trunk_analytics_cli::clients::put_bundle_to_s3(&upload.url, &bundle_time_file)
    })
    .await?;

    log::info!("Done");
    Ok(exit_code)
}

async fn run_test(test_args: TestArgs) -> anyhow::Result<i32> {
    let TestArgs {
        command,
        upload_args,
    } = test_args;
    let UploadArgs {
        junit_paths,
        org_url_slug,
        token,
        repo_root,
        repo_url,
        repo_head_sha,
        repo_head_branch,
        repo_head_commit_epoch,
        tags: _,
        print_files: _,
        dry_run: _,
    } = &upload_args;

    let repo = BundleRepo::try_read_from_root(
        repo_root.clone(),
        repo_url.clone(),
        repo_head_sha.clone(),
        repo_head_branch.clone(),
        repo_head_commit_epoch.clone(),
    )?;

    if junit_paths.is_empty() {
        return Err(anyhow::anyhow!("No junit paths provided."));
    }

    let api_address = from_non_empty_or_default(
        std::env::var(TRUNK_API_ADDRESS_ENV).ok(),
        DEFAULT_ORIGIN.to_string(),
        |s| s,
    );

    log::info!("running command: {:?}", command);
    // check with the API if the group is quarantined
    let run_result = run_test_command(
        &repo,
        command.first().unwrap(),
        command.iter().skip(1).collect(),
        junit_paths.iter().collect(),
    )
    .await
    .unwrap_or(RunResult {
        exit_code: EXIT_FAILURE,
        failures: Vec::new(),
    });

    let quarantine_results = if run_result.failures.is_empty() {
        QuarantineBulkTestStatus {
            group_is_quarantined: false,
        }
    } else {
        Retry::spawn(default_delay(), || {
            get_quarantine_bulk_test_status(
                &api_address,
                token,
                org_url_slug,
                &repo.repo,
                &run_result.failures,
            )
        })
        .await
        .unwrap_or(QuarantineBulkTestStatus {
            group_is_quarantined: false,
        })
    };

    log::info!("Quarantine results: {:?}", quarantine_results);
    // use the exit code from the command if the group is not quarantined
    // override exit code to be exit_success if the group is quarantined
    let exit_code = if !quarantine_results.group_is_quarantined {
        log::info!("Not all test failures were quarantined, returning exit code from command.");
        run_result.exit_code
    } else if run_result.exit_code != EXIT_SUCCESS {
        log::info!("All test failures were quarantined, overriding exit code to be exit_success");
        EXIT_SUCCESS
    } else {
        run_result.exit_code
    };

<<<<<<< HEAD
    let upload_exit_code = match run_upload(upload_args).await {
        Ok(EXIT_SUCCESS) => EXIT_SUCCESS,
        Ok(code) => {
            log::error!("Error uploading test results: {}", code);
            code
        }
        Err(e) => {
            log::error!("Error uploading test results: {:?}", e);
            EXIT_FAILURE
        }
    };
    if upload_exit_code != EXIT_SUCCESS {
        log::error!("Error uploading test results: {}", upload_exit_code);
=======
    let upload_exit_code = run_upload(upload_args, Some(command.join(" ")))
        .await
        .unwrap_or(EXIT_SUCCESS);
    // use the upload exit code if the command exit code is exit_success
    if exit_code == EXIT_SUCCESS {
        Ok(upload_exit_code)
    } else {
        Ok(exit_code)
>>>>>>> 0c7ec05b
    }
    Ok(exit_code)
}

async fn run(cli: Cli) -> anyhow::Result<i32> {
    match cli.command {
        Commands::Upload(upload_args) => run_upload(upload_args, None).await,
        Commands::Test(test_args) => run_test(test_args).await,
    }
}

fn default_delay() -> std::iter::Take<ExponentialBackoff> {
    ExponentialBackoff::from_millis(RETRY_BASE_MS)
        .factor(RETRY_FACTOR)
        .take(RETRY_COUNT)
}

fn setup_logger() -> anyhow::Result<()> {
    let mut builder = env_logger::Builder::new();
    builder
        .format(|buf, record| {
            writeln!(
                buf,
                "{} [{}] - {}",
                chrono::Local::now().format("%Y-%m-%dT%H:%M:%S"),
                record.level(),
                record.args()
            )
        })
        .filter(None, log::LevelFilter::Info);
    if let Ok(log) = std::env::var("TRUNK_LOG") {
        builder.parse_filters(&log);
    }
    builder.init();
    Ok(())
}<|MERGE_RESOLUTION|>--- conflicted
+++ resolved
@@ -323,8 +323,7 @@
         run_result.exit_code
     };
 
-<<<<<<< HEAD
-    let upload_exit_code = match run_upload(upload_args).await {
+    let upload_exit_code = match run_upload(upload_args, Some(command.join(" "))).await {
         Ok(EXIT_SUCCESS) => EXIT_SUCCESS,
         Ok(code) => {
             log::error!("Error uploading test results: {}", code);
@@ -337,16 +336,6 @@
     };
     if upload_exit_code != EXIT_SUCCESS {
         log::error!("Error uploading test results: {}", upload_exit_code);
-=======
-    let upload_exit_code = run_upload(upload_args, Some(command.join(" ")))
-        .await
-        .unwrap_or(EXIT_SUCCESS);
-    // use the upload exit code if the command exit code is exit_success
-    if exit_code == EXIT_SUCCESS {
-        Ok(upload_exit_code)
-    } else {
-        Ok(exit_code)
->>>>>>> 0c7ec05b
     }
     Ok(exit_code)
 }
